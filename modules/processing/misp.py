# Copyright (C) 2010-2015 Cuckoo Foundation.
# This file is part of Cuckoo Sandbox - http://www.cuckoosandbox.org
# See the file 'docs/LICENSE' for copying permission.

"""
  (1,"High","*high* means sophisticated APT malware or 0-day attack","Sophisticated APT malware or 0-day attack"),
  (2,"Medium","*medium* means APT malware","APT malware"),
  (3,"Low","*low* means mass-malware","Mass-malware"),
  (4,"Undefined","*undefined* no risk","No risk");
"""

import os
import json
import logging
import threading
from collections import deque
from datetime import datetime
from lib.cuckoo.common.config import Config
from lib.cuckoo.common.abstracts import Processing
from lib.cuckoo.common.constants import CUCKOO_ROOT

PYMISP = False
try:
    from pymisp import PyMISP
    PYMISP = True
except ImportError:
    pass

log = logging.getLogger(__name__)

class MISP(Processing):
    """MISP Analyzer."""

    order = 2

    def misper_thread(self, url, full_report):
        while self.iocs:
            ioc = self.iocs.pop()
            try:
                response = self.misp.search_all(ioc)
                if response and response.get("response", {}):
                    self.lock.acquire()
                    for res in response.get("response", {}):
<<<<<<< HEAD

                        event = res.get("Event", {})

                        if full_report:
                            self.misp_full_report.setdefault(ioc, list())
                            self.misp_full_report[ioc].append(event)

                        eid = event.get("id", 0)
=======
                        event = res.get("Event", {})
                        eid = res.get("Event", {}).get("id", 0)
>>>>>>> 2c1f8452
                        if eid in self.misper and ioc not in self.misper[eid]["iocs"]:
                            self.misper[eid]["iocs"].append(ioc)
                        else:
                            tmp_misp = dict()
                            tmp_misp.setdefault(eid, dict())
                            date = event.get("date", "")
                            if "iocs" not in tmp_misp[eid]:
                                tmp_misp[eid].setdefault("iocs", list())
                            tmp_misp[eid]["iocs"].append(ioc)
                            tmp_misp[eid].setdefault("eid", eid)
                            tmp_misp[eid].setdefault("url", url+"events/view/")
                            tmp_misp[eid].setdefault("date", date)
                            tmp_misp[eid].setdefault("level", event.get("threat_level_id",""))
                            tmp_misp[eid].setdefault("info", event.get("info", "").strip())
                            self.misper.update(tmp_misp)
                    self.lock.release()
            except Exception as e:
                log.error(e)

    def run(self):
        """Run analysis.
        @return: MISP results dict.
        """
        self.key = "misp"
        whitelist = list()
        self.iocs = deque()
        self.misper = dict()
        threads_list = list()
        self.misp_full_report = dict()
        self.lock = threading.Lock()

        results = dict()

        try:
            misp_config = Config("processing")
            if PYMISP and hasattr(misp_config, "misp"):
                url = misp_config.misp.get("url", "")
                apikey = misp_config.misp.get("apikey", "")
                threads = misp_config.misp.get("threads", "")
                full_report = misp_config.misp.get("reporting", "no")
                if not threads:
                    threads = 5

                # load whitelist if exists
                if os.path.exists(os.path.join(CUCKOO_ROOT, "conf", "misp.conf")):
                    whitelist = Config("misp").whitelist.whitelist
                    if whitelist:
                        whitelist = [ioc.strip() for ioc in whitelist.split(",")]

                if url and apikey:
                    self.misp = PyMISP(url, apikey, False, "json")

                    for drop in self.results.get("dropped", []):
                        if drop.get("md5", "") and drop["md5"] not in self.iocs and drop["md5"] not in whitelist:
                            self.iocs.append(drop["md5"])

                    if self.results.get("target", {}).get("file", {}).get("md5", "") and self.results["target"]["file"]["md5"] not in whitelist:
                        self.iocs.append(self.results["target"]["file"]["md5"])
                    for block in self.results.get("network", {}).get("hosts", []):
                        if block.get("ip", "") and block["ip"] not in self.iocs and block["ip"] not in whitelist:
                            self.iocs.append(block["ip"])
                        if block.get("hostname", "") and block["hostname"] not in self.iocs and block["hostname"] not in whitelist:
                            self.iocs.append(block["hostname"])

                    if self.iocs:
                        for thread_id in xrange(int(threads)):
                            thread = threading.Thread(target=self.misper_thread, args=(url, full_report))
                            thread.daemon = True
                            thread.start()

                            threads_list.append(thread)

                        for thread in threads_list:
                            thread.join()

                        if self.misper:
                            results = sorted(self.misper.values(), key=lambda x: datetime.strptime(x["date"], "%Y-%m-%d"), reverse=True)

                            if full_report and self.results.get("info", {}).get("id", None):
                                misp_report_path = os.path.join(CUCKOO_ROOT, "storage", "analyses", str(self.results["info"]["id"]), "reports", "misp.json")
                                full_report = open(misp_report_path, "wb")
                                full_report.write(json.dumps(self.misp_full_report))
                                full_report.close()
                else:
                    log.error("MISP url or apikey not configurated")
            else:
                log.error("MISP config not exists")

        except Exception as e:
            log.exception(str(e))

        return results<|MERGE_RESOLUTION|>--- conflicted
+++ resolved
@@ -41,7 +41,6 @@
                 if response and response.get("response", {}):
                     self.lock.acquire()
                     for res in response.get("response", {}):
-<<<<<<< HEAD
 
                         event = res.get("Event", {})
 
@@ -50,10 +49,7 @@
                             self.misp_full_report[ioc].append(event)
 
                         eid = event.get("id", 0)
-=======
-                        event = res.get("Event", {})
-                        eid = res.get("Event", {}).get("id", 0)
->>>>>>> 2c1f8452
+
                         if eid in self.misper and ioc not in self.misper[eid]["iocs"]:
                             self.misper[eid]["iocs"].append(ioc)
                         else:
