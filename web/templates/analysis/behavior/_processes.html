--- conflicted
+++ resolved
@@ -133,11 +133,8 @@
                 $("#badge_services_{{process.process_id}}").click(function() { load_filtered_chunk({{process.process_id}}, "services"); });
                 $("#badge_device_{{process.process_id}}").click(function() { load_filtered_chunk({{process.process_id}}, "device"); });
                 $("#badge_sync_{{process.process_id}}").click(function() { load_filtered_chunk({{process.process_id}}, "synchronization"); });
-<<<<<<< HEAD
                 $("#badge_crypto_{{process.process_id}}").click(function() { load_filtered_chunk({{process.process_id}}, "crypto"); });
                 $("#badge_all_{{process.process_id}}").click(function() { load_filtered_chunk({{process.process_id}}, "all"); });
-=======
-
                 $('.tab-content').on('click', '.call-link', function (event) {
                     cid = $(this).attr('data-cid');
                     pid = $(this).attr('data-pid');
@@ -145,7 +142,6 @@
 
                     event.preventDefault();
                 });
->>>>>>> 71da2593
             });
             </script>
 
