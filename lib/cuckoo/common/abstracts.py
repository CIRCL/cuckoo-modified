# Copyright (C) 2010-2015 Cuckoo Foundation.
# This file is part of Cuckoo Sandbox - http://www.cuckoosandbox.org
# See the file 'docs/LICENSE' for copying permission.

import os
import re
import logging
import time

import xml.etree.ElementTree as ET

from lib.cuckoo.common.config import Config
from lib.cuckoo.common.exceptions import CuckooCriticalError
from lib.cuckoo.common.exceptions import CuckooMachineError
from lib.cuckoo.common.exceptions import CuckooOperationalError
from lib.cuckoo.common.exceptions import CuckooReportError
from lib.cuckoo.common.exceptions import CuckooDependencyError
from lib.cuckoo.common.objects import Dictionary
from lib.cuckoo.common.utils import create_folder
from lib.cuckoo.core.database import Database

try:
    import libvirt
    HAVE_LIBVIRT = True
except ImportError:
    HAVE_LIBVIRT = False

log = logging.getLogger(__name__)

class Auxiliary(object):
    """Base abstract class for auxiliary modules."""

    def __init__(self):
        self.task = None
        self.machine = None
        self.options = None

    def set_task(self, task):
        self.task = task

    def set_machine(self, machine):
        self.machine = machine

    def set_options(self, options):
        self.options = options

    def start(self):
        raise NotImplementedError

    def stop(self):
        raise NotImplementedError


class Machinery(object):
    """Base abstract class for machinery modules."""

    # Default label used in machinery configuration file to supply virtual
    # machine name/label/vmx path. Override it if you dubbed it in another
    # way.
    LABEL = "label"

    def __init__(self):
        self.module_name = ""
        self.options = None
        self.options_globals = Config()
        # Database pointer.
        self.db = Database()

        # Machine table is cleaned to be filled from configuration file
        # at each start.
        self.db.clean_machines()

    def set_options(self, options):
        """Set machine manager options.
        @param options: machine manager options dict.
        """
        self.options = options

    def initialize(self, module_name):
        """Read, load, and verify machines configuration.
        @param module_name: module name.
        """
        # Load.
        self._initialize(module_name)

        # Run initialization checks.
        self._initialize_check()

    def _initialize(self, module_name):
        """Read configuration.
        @param module_name: module name.
        """
        self.module_name = module_name
        mmanager_opts = self.options.get(module_name)

        for machine_id in mmanager_opts["machines"].strip().split(","):
            try:
                machine_opts = self.options.get(machine_id.strip())
                machine = Dictionary()
                machine.id = machine_id.strip()
                machine.label = machine_opts[self.LABEL]
                machine.platform = machine_opts["platform"]
                machine.tags = machine_opts.get("tags")
                machine.ip = machine_opts["ip"]

                # If configured, use specific network interface for this
                # machine, else use the default value.
                machine.interface = machine_opts.get("interface")

                # If configured, use specific snapshot name, else leave it
                # empty and use default behaviour.
                machine.snapshot = machine_opts.get("snapshot")

                # If configured, use specific resultserver IP and port,
                # else use the default value.
                opt_resultserver = self.options_globals.resultserver
                ip = machine_opts.get("resultserver_ip", opt_resultserver.ip)
                port = machine_opts.get("resultserver_port", opt_resultserver.port)

                machine.resultserver_ip = ip
                machine.resultserver_port = port

                # Strip parameters.
                for key, value in machine.items():
                    if value and isinstance(value, basestring):
                        machine[key] = value.strip()

                self.db.add_machine(name=machine.id,
                                    label=machine.label,
                                    ip=machine.ip,
                                    platform=machine.platform,
                                    tags=machine.tags,
                                    interface=machine.interface,
                                    snapshot=machine.snapshot,
                                    resultserver_ip=ip,
                                    resultserver_port=port)
            except (AttributeError, CuckooOperationalError) as e:
                log.warning("Configuration details about machine %s "
                            "are missing: %s", machine_id, e)
                continue

    def _initialize_check(self):
        """Runs checks against virtualization software when a machine manager
        is initialized.
        @note: in machine manager modules you may override or superclass
               his method.
        @raise CuckooMachineError: if a misconfiguration or a unkown vm state
                                   is found.
        """
        try:
            configured_vms = self._list()
        except NotImplementedError:
            return

        for machine in self.machines():
            # If this machine is already in the "correct" state, then we
            # go on to the next machine.
            if machine.label in configured_vms and \
                    self._status(machine.label) in [self.POWEROFF, self.ABORTED]:
                continue

            # This machine is currently not in its correct state, we're going
            # to try to shut it down. If that works, then the machine is fine.
            try:
                self.stop(machine.label)
            except CuckooMachineError as e:
                msg = "Please update your configuration. Unable to shut " \
                      "'{0}' down or find the machine in its proper state:" \
                      " {1}".format(machine.label, e)
                raise CuckooCriticalError(msg)

        if not self.options_globals.timeouts.vm_state:
            raise CuckooCriticalError("Virtual machine state change timeout "
                                      "setting not found, please add it to "
                                      "the config file.")

    def machines(self):
        """List virtual machines.
        @return: virtual machines list
        """
        return self.db.list_machines()

    def availables(self):
        """How many machines are free.
        @return: free machines count.
        """
        return self.db.count_machines_available()

    def acquire(self, machine_id=None, platform=None, tags=None):
        """Acquire a machine to start analysis.
        @param machine_id: machine ID.
        @param platform: machine platform.
        @param tags: machine tags
        @return: machine or None.
        """
        if machine_id:
            return self.db.lock_machine(name=machine_id)
        elif platform:
            return self.db.lock_machine(platform=platform, tags=tags)
        else:
            return self.db.lock_machine(tags=tags)

    def release(self, label=None):
        """Release a machine.
        @param label: machine name.
        """
        self.db.unlock_machine(label)

    def running(self):
        """Returns running virtual machines.
        @return: running virtual machines list.
        """
        return self.db.list_machines(locked=True)

    def shutdown(self):
        """Shutdown the machine manager. Kills all alive machines.
        @raise CuckooMachineError: if unable to stop machine.
        """
        if len(self.running()) > 0:
            log.info("Still %s guests alive. Shutting down...",
                     len(self.running()))
            for machine in self.running():
                try:
                    self.stop(machine.label)
                except CuckooMachineError as e:
                    log.warning("Unable to shutdown machine %s, please check "
                                "manually. Error: %s", machine.label, e)

    def set_status(self, label, status):
        """Set status for a virtual machine.
        @param label: virtual machine label
        @param status: new virtual machine status
        """
        self.db.set_machine_status(label, status)

    def start(self, label=None):
        """Start a machine.
        @param label: machine name.
        @raise NotImplementedError: this method is abstract.
        """
        raise NotImplementedError

    def stop(self, label=None):
        """Stop a machine.
        @param label: machine name.
        @raise NotImplementedError: this method is abstract.
        """
        raise NotImplementedError

    def _list(self):
        """Lists virtual machines configured.
        @raise NotImplementedError: this method is abstract.
        """
        raise NotImplementedError

    def dump_memory(self, label, path):
        """Takes a memory dump of a machine.
        @param path: path to where to store the memory dump.
        """
        raise NotImplementedError

    def _wait_status(self, label, state):
        """Waits for a vm status.
        @param label: virtual machine name.
        @param state: virtual machine status, accepts multiple states as list.
        @raise CuckooMachineError: if default waiting timeout expire.
        """
        # This block was originally suggested by Loic Jaquemet.
        waitme = 0
        try:
            current = self._status(label)
        except NameError:
            return

        if isinstance(state, str):
            state = [state]
        while current not in state:
            log.debug("Waiting %i cuckooseconds for machine %s to switch "
                      "to status %s", waitme, label, state)
            if waitme > int(self.options_globals.timeouts.vm_state):
                raise CuckooMachineError("Timeout hit while for machine {0} "
                                         "to change status".format(label))
            time.sleep(1)
            waitme += 1
            current = self._status(label)


class LibVirtMachinery(Machinery):
    """Libvirt based machine manager.

    If you want to write a custom module for a virtualization software
    supported by libvirt you have just to inherit this machine manager and
    change the connection string.
    """

    # VM states.
    RUNNING = "running"
    PAUSED = "paused"
    POWEROFF = "poweroff"
    ERROR = "machete"
    ABORTED = "abort"

    def __init__(self):
        if not HAVE_LIBVIRT:
            raise CuckooDependencyError("Unable to import libvirt")

        super(LibVirtMachinery, self).__init__()

    def initialize(self, module):
        """Initialize machine manager module. Override default to set proper
        connection string.
        @param module:  machine manager module
        """
        super(LibVirtMachinery, self).initialize(module)

    def _initialize_check(self):
        """Runs all checks when a machine manager is initialized.
        @raise CuckooMachineError: if libvirt version is not supported.
        """
        # Version checks.
        if not self._version_check():
            raise CuckooMachineError("Libvirt version is not supported, "
                                     "please get an updated version")

        # Preload VMs
        self.vms = self._fetch_machines()

        # Base checks. Also attempts to shutdown any machines which are
        # currently still active.
        super(LibVirtMachinery, self)._initialize_check()

    def start(self, label):
        """Starts a virtual machine.
        @param label: virtual machine name.
        @raise CuckooMachineError: if unable to start virtual machine.
        """
        log.debug("Starting machine %s", label)

        if self._status(label) != self.POWEROFF:
            msg = "Trying to start a virtual machine that has not " \
                  "been turned off {0}".format(label)
            raise CuckooMachineError(msg)

        conn = self._connect()

        vm_info = self.db.view_machine_by_label(label)

        snapshot_list = self.vms[label].snapshotListNames(flags=0)

        # If a snapshot is configured try to use it.
        if vm_info.snapshot and vm_info.snapshot in snapshot_list:
            # Revert to desired snapshot, if it exists.
            log.debug("Using snapshot {0} for virtual machine "
                      "{1}".format(vm_info.snapshot, label))
            try:
                vm = self.vms[label]
                snapshot = vm.snapshotLookupByName(vm_info.snapshot, flags=0)
                self.vms[label].revertToSnapshot(snapshot, flags=0)
            except libvirt.libvirtError:
                msg = "Unable to restore snapshot {0} on " \
                      "virtual machine {1}".format(vm_info.snapshot, label)
                raise CuckooMachineError(msg)
            finally:
                self._disconnect(conn)
        elif self._get_snapshot(label):
            snapshot = self._get_snapshot(label)
            log.debug("Using snapshot {0} for virtual machine "
                      "{1}".format(snapshot.getName(), label))
            try:
                self.vms[label].revertToSnapshot(snapshot, flags=0)
            except libvirt.libvirtError:
                raise CuckooMachineError("Unable to restore snapshot on "
                                         "virtual machine {0}".format(label))
            finally:
                self._disconnect(conn)
        else:
            self._disconnect(conn)
            raise CuckooMachineError("No snapshot found for virtual machine "
                                     "{0}".format(label))

        # Check state.
        self._wait_status(label, self.RUNNING)

    def stop(self, label):
        """Stops a virtual machine. Kill them all.
        @param label: virtual machine name.
        @raise CuckooMachineError: if unable to stop virtual machine.
        """
        log.debug("Stopping machine %s", label)

        if self._status(label) == self.POWEROFF:
            raise CuckooMachineError("Trying to stop an already stopped "
                                     "machine {0}".format(label))

        # Force virtual machine shutdown.
        conn = self._connect()
        try:
            if not self.vms[label].isActive():
                log.debug("Trying to stop an already stopped machine %s. "
                          "Skip", label)
            else:
                self.vms[label].destroy()  # Machete's way!
        except libvirt.libvirtError as e:
            raise CuckooMachineError("Error stopping virtual machine "
                                     "{0}: {1}".format(label, e))
        finally:
            self._disconnect(conn)
        # Check state.
        self._wait_status(label, self.POWEROFF)

    def shutdown(self):
        """Override shutdown to free libvirt handlers - they print errors."""
        super(LibVirtMachinery, self).shutdown()

        # Free handlers.
        self.vms = None

    def dump_memory(self, label, path):
        """Takes a memory dump.
        @param path: path to where to store the memory dump.
        """
        log.debug("Dumping memory for machine %s", label)

        conn = self._connect()
        try:
            # create the memory dump file ourselves first so it doesn't end up root/root 0600
            # it'll still be owned by root, so we can't delete it, but at least we can read it
            fd = open(path, "w")
            fd.close()
            self.vms[label].coreDump(path, flags=libvirt.VIR_DUMP_MEMORY_ONLY)
        except libvirt.libvirtError as e:
            raise CuckooMachineError("Error dumping memory virtual machine "
                                     "{0}: {1}".format(label, e))
        finally:
            self._disconnect(conn)

    def _status(self, label):
        """Gets current status of a vm.
        @param label: virtual machine name.
        @return: status string.
        """
        log.debug("Getting status for %s", label)

        # Stetes mapping of python-libvirt.
        # virDomainState
        # VIR_DOMAIN_NOSTATE = 0
        # VIR_DOMAIN_RUNNING = 1
        # VIR_DOMAIN_BLOCKED = 2
        # VIR_DOMAIN_PAUSED = 3
        # VIR_DOMAIN_SHUTDOWN = 4
        # VIR_DOMAIN_SHUTOFF = 5
        # VIR_DOMAIN_CRASHED = 6
        # VIR_DOMAIN_PMSUSPENDED = 7

        conn = self._connect()
        try:
            state = self.vms[label].state(flags=0)
        except libvirt.libvirtError as e:
            raise CuckooMachineError("Error getting status for virtual "
                                     "machine {0}: {1}".format(label, e))
        finally:
            self._disconnect(conn)

        if state:
            if state[0] == 1:
                status = self.RUNNING
            elif state[0] == 3:
                status = self.PAUSED
            elif state[0] == 4 or state[0] == 5:
                status = self.POWEROFF
            else:
                status = self.ERROR

        # Report back status.
        if status:
            self.set_status(label, status)
            return status
        else:
            raise CuckooMachineError("Unable to get status for "
                                     "{0}".format(label))

    def _connect(self):
        """Connects to libvirt subsystem.
        @raise CuckooMachineError: when unable to connect to libvirt.
        """
        # Check if a connection string is available.
        if not self.dsn:
            raise CuckooMachineError("You must provide a proper "
                                     "connection string")

        try:
            return libvirt.open(self.dsn)
        except libvirt.libvirtError:
            raise CuckooMachineError("Cannot connect to libvirt")

    def _disconnect(self, conn):
        """Disconnects to libvirt subsystem.
        @raise CuckooMachineError: if cannot disconnect from libvirt.
        """
        try:
            conn.close()
        except libvirt.libvirtError:
            raise CuckooMachineError("Cannot disconnect from libvirt")

    def _fetch_machines(self):
        """Fetch machines handlers.
        @return: dict with machine label as key and handle as value.
        """
        vms = {}
        for vm in self.machines():
            vms[vm.label] = self._lookup(vm.label)
        return vms

    def _lookup(self, label):
        """Search for a virtual machine.
        @param conn: libvirt connection handle.
        @param label: virtual machine name.
        @raise CuckooMachineError: if virtual machine is not found.
        """
        conn = self._connect()
        try:
            vm = conn.lookupByName(label)
        except libvirt.libvirtError:
                raise CuckooMachineError("Cannot find machine "
                                         "{0}".format(label))
        finally:
            self._disconnect(conn)
        return vm

    def _list(self):
        """List available virtual machines.
        @raise CuckooMachineError: if unable to list virtual machines.
        """
        conn = self._connect()
        try:
            names = conn.listDefinedDomains()
        except libvirt.libvirtError:
            raise CuckooMachineError("Cannot list domains")
        finally:
            self._disconnect(conn)
        return names

    def _version_check(self):
        """Check if libvirt release supports snapshots.
        @return: True or false.
        """
        if libvirt.getVersion() >= 8000:
            return True
        else:
            return False

    def _get_snapshot(self, label):
        """Get current snapshot for virtual machine
        @param label: virtual machine name
        @return None or current snapshot
        @raise CuckooMachineError: if cannot find current snapshot or
                                   when there are too many snapshots available
        """
        def _extract_creation_time(node):
            """Extracts creation time from a KVM vm config file.
            @param node: config file node
            @return: extracted creation time
            """
            xml = ET.fromstring(node.getXMLDesc(flags=0))
            return xml.findtext("./creationTime")

        snapshot = None
        conn = self._connect()
        try:
            vm = self.vms[label]

            # Try to get the currrent snapshot, otherwise fallback on the latest
            # from config file.
            if vm.hasCurrentSnapshot(flags=0):
                snapshot = vm.snapshotCurrent(flags=0)
            else:
                log.debug("No current snapshot, using latest snapshot")

                # No current snapshot, try to get the last one from config file.
                snapshot = sorted(vm.listAllSnapshots(flags=0),
                                  key=_extract_creation_time,
                                  reverse=True)[0]
        except libvirt.libvirtError:
            raise CuckooMachineError("Unable to get snapshot for "
                                     "virtual machine {0}".format(label))
        finally:
            self._disconnect(conn)

        return snapshot

class Processing(object):
    """Base abstract class for processing module."""
    order = 1
    enabled = True

    def __init__(self):
        self.analysis_path = ""
        self.logs_path = ""
        self.task = None
        self.options = None

    def set_options(self, options):
        """Set report options.
        @param options: report options dict.
        """
        self.options = options

    def set_task(self, task):
        """Add task information.
        @param task: task dictionary.
        """
        self.task = task

    def set_path(self, analysis_path):
        """Set paths.
        @param analysis_path: analysis folder path.
        """
        self.analysis_path = analysis_path
        self.log_path = os.path.join(self.analysis_path, "analysis.log")
        self.file_path = os.path.realpath(os.path.join(self.analysis_path,
                                                       "binary"))
        self.dropped_path = os.path.join(self.analysis_path, "files")
        self.logs_path = os.path.join(self.analysis_path, "logs")
        self.shots_path = os.path.join(self.analysis_path, "shots")
        self.pcap_path = os.path.join(self.analysis_path, "dump.pcap")
        self.pmemory_path = os.path.join(self.analysis_path, "memory")
        self.memory_path = os.path.join(self.analysis_path, "memory.dmp")

    def run(self):
        """Start processing.
        @raise NotImplementedError: this method is abstract.
        """
        raise NotImplementedError

class Signature(object):
    """Base class for Cuckoo signatures."""

    name = ""
    description = ""
    severity = 1
    categories = []
    families = []
    authors = []
    references = []
    alert = False
    enabled = True
    minimum = None
    maximum = None

    # Higher order will be processed later (only for non-evented signatures)
    # this can be used for having meta-signatures that check on other lower-
    # order signatures being matched
    order = 0

    evented = False
    filter_processnames = set()
    filter_apinames = set()
    filter_categories = set()

    def __init__(self, results=None):
        self.data = []
        self.new_data = []
        self.results = results
        self._current_call_cache = None
        self._current_call_dict = None
        self._current_call_raw_cache = None
        self._current_call_raw_dict = None

    def _check_value(self, pattern, subject, regex=False, all=False, ignorecase=True):
        """Checks a pattern against a given subject.
        @param pattern: string or expression to check for.
        @param subject: target of the check.
        @param regex: boolean representing if the pattern is a regular
                      expression or not and therefore should be compiled.
        @param all: boolean representing if all results should be returned
                      in a set or not
        @param ignorecase: in non-regex instances, should we ignore case for matches?
                            defaults to true
        @return: depending on the value of param 'all', either a set of
                      matched items or the first matched item
        """
        if regex:
            if all:
                retset = set()
            exp = re.compile(pattern, re.IGNORECASE)
            if isinstance(subject, list):
                for item in subject:
                    if exp.match(item):
                        if all:
                            retset.add(item)
                        else:
                            return item
            else:
                if exp.match(subject):
                    if all:
                        retset.add(subject)
                    else:
                        return subject
            if all and len(retset) > 0:
                return retset
        elif ignorecase:
            lowerpattern = pattern.lower()
            if isinstance(subject, list):
                for item in subject:
                    if item.lower() == lowerpattern:
                        return item
            else:
                if subject.lower() == lowerpattern:
                    return subject
        else:
            if isinstance(subject, list):
                for item in subject:
                    if item == pattern:
                        return item
            else:
                if subject == pattern:
                    return subject

        return None

    def check_file(self, pattern, regex=False, all=False):
        """Checks for a file being opened.
        @param pattern: string or expression to check for.
        @param regex: boolean representing if the pattern is a regular
                      expression or not and therefore should be compiled.
        @param all: boolean representing if all results should be returned
                      in a set or not
        @return: depending on the value of param 'all', either a set of
                      matched items or the first matched item
        """
        subject = self.results["behavior"]["summary"]["files"]
        return self._check_value(pattern=pattern,
                                 subject=subject,
                                 regex=regex,
                                 all=all)

    def check_read_file(self, pattern, regex=False, all=False):
        """Checks for a file being read from.
        @param pattern: string or expression to check for.
        @param regex: boolean representing if the pattern is a regular
                      expression or not and therefore should be compiled.
        @param all: boolean representing if all results should be returned
                      in a set or not
        @return: depending on the value of param 'all', either a set of
                      matched items or the first matched item
        """
        subject = self.results["behavior"]["summary"]["read_files"]
        return self._check_value(pattern=pattern,
                                 subject=subject,
                                 regex=regex,
                                 all=all)

    def check_write_file(self, pattern, regex=False, all=False):
        """Checks for a file being written to.
        @param pattern: string or expression to check for.
        @param regex: boolean representing if the pattern is a regular
                      expression or not and therefore should be compiled.
        @param all: boolean representing if all results should be returned
                      in a set or not
        @return: depending on the value of param 'all', either a set of
                      matched items or the first matched item
        """
        subject = self.results["behavior"]["summary"]["write_files"]
        return self._check_value(pattern=pattern,
                                 subject=subject,
                                 regex=regex,
                                 all=all)

    def check_key(self, pattern, regex=False, all=False):
        """Checks for a registry key being opened.
        @param pattern: string or expression to check for.
        @param regex: boolean representing if the pattern is a regular
                      expression or not and therefore should be compiled.
        @param all: boolean representing if all results should be returned
                      in a set or not
        @return: depending on the value of param 'all', either a set of
                      matched items or the first matched item
        """
        subject = self.results["behavior"]["summary"]["keys"]
        return self._check_value(pattern=pattern,
                                 subject=subject,
                                 regex=regex,
                                 all=all)

    def check_read_key(self, pattern, regex=False, all=False):
        """Checks for a registry key/value being read
        @param pattern: string or expression to check for.
        @param regex: boolean representing if the pattern is a regular
                      expression or not and therefore should be compiled.
        @param all: boolean representing if all results should be returned
                      in a set or not
        @return: depending on the value of param 'all', either a set of
                      matched items or the first matched item
        """
        subject = self.results["behavior"]["summary"]["read_keys"]
        return self._check_value(pattern=pattern,
                                 subject=subject,
                                 regex=regex,
                                 all=all)

    def check_write_key(self, pattern, regex=False, all=False):
        """Checks for a registry key/value being modified or deleted
        @param pattern: string or expression to check for.
        @param regex: boolean representing if the pattern is a regular
                      expression or not and therefore should be compiled.
        @param all: boolean representing if all results should be returned
                      in a set or not
        @return: depending on the value of param 'all', either a set of
                      matched items or the first matched item
        """
        subject = self.results["behavior"]["summary"]["write_keys"]
        return self._check_value(pattern=pattern,
                                 subject=subject,
                                 regex=regex,
                                 all=all)


    def check_mutex(self, pattern, regex=False, all=False):
        """Checks for a mutex being opened.
        @param pattern: string or expression to check for.
        @param regex: boolean representing if the pattern is a regular
                      expression or not and therefore should be compiled.
        @param all: boolean representing if all results should be returned
                      in a set or not
        @return: depending on the value of param 'all', either a set of
                      matched items or the first matched item
        """
        subject = self.results["behavior"]["summary"]["mutexes"]
        return self._check_value(pattern=pattern,
                                 subject=subject,
                                 regex=regex,
                                 all=all,
                                 ignorecase=False)

    def check_api(self, pattern, process=None, regex=False, all=False):
        """Checks for an API being called.
        @param pattern: string or expression to check for.
        @param process: optional filter for a specific process name.
        @param regex: boolean representing if the pattern is a regular
                      expression or not and therefore should be compiled.
        @param all: boolean representing if all results should be returned
                      in a set or not
        @return: depending on the value of param 'all', either a set of
                      matched items or the first matched item
        """
        # Loop through processes.
        if all:
            retset = set()
        for item in self.results["behavior"]["processes"]:
            # Check if there's a process name filter.
            if process:
                if item["process_name"] != process:
                    continue

            # Loop through API calls.
            for call in item["calls"]:
                # Check if the name matches.
                ret = self._check_value(pattern=pattern,
                                     subject=call["api"],
                                     regex=regex,
                                     all=all,
                                     ignorecase=False)
                if ret:
                    if all:
                        retset.update(ret)
                    else:
                        return call["api"]

        if all and len(retset) > 0:
            return retset

        return None

    def check_argument_call(self,
                            call,
                            pattern,
                            name=None,
                            api=None,
                            category=None,
                            regex=False,
                            all=False):
        """Checks for a specific argument of an invoked API.
        @param call: API call information.
        @param pattern: string or expression to check for.
        @param name: optional filter for the argument name.
        @param api: optional filter for the API function name.
        @param category: optional filter for a category name.
        @param regex: boolean representing if the pattern is a regular
                      expression or not and therefore should be compiled.
        @param all: boolean representing if all results should be returned
                      in a set or not
        @return: depending on the value of param 'all', either a set of
                      matched items or the first matched item
        """
        if all:
            retset = set()

        # Check if there's an API name filter.
        if api:
            if call["api"] != api:
                return False

        # Check if there's a category filter.
        if category:
            if call["category"] != category:
                return False

        # Loop through arguments.
        for argument in call["arguments"]:
            # Check if there's an argument name filter.
            if name:
                if argument["name"] != name:
                    continue

            # Check if the argument value matches.
            ret = self._check_value(pattern=pattern,
                                 subject=argument["value"],
                                 regex=regex,
                                 all=all,
                                 ignorecase=False)
            if ret:
                if all:
                    retset.update(ret)
                else:
                    return argument["value"]

        if all and len(retset) > 0:
            return retset

        return False

    def check_argument(self,
                       pattern,
                       name=None,
                       api=None,
                       category=None,
                       process=None,
                       regex=False,
                       all=False):
        """Checks for a specific argument of an invoked API.
        @param pattern: string or expression to check for.
        @param name: optional filter for the argument name.
        @param api: optional filter for the API function name.
        @param category: optional filter for a category name.
        @param process: optional filter for a specific process name.
        @param regex: boolean representing if the pattern is a regular
                      expression or not and therefore should be compiled.
        @param all: boolean representing if all results should be returned
                      in a set or not
        @return: depending on the value of param 'all', either a set of
                      matched items or the first matched item
        """
        if all:
            retset = set()

        # Loop through processes.
        for item in self.results["behavior"]["processes"]:
            # Check if there's a process name filter.
            if process:
                if item["process_name"] != process:
                    continue

            # Loop through API calls.
            for call in item["calls"]:
                r = self.check_argument_call(call, pattern, name,
                                             api, category, regex, all)
                if r:
                    if all:
                        retset.update(r)
                    else:
                        return r

        if all and len(retset) > 0:
            return retset

        return None

    def check_ip(self, pattern, regex=False, all=False):
        """Checks for an IP address being contacted.
        @param pattern: string or expression to check for.
        @param regex: boolean representing if the pattern is a regular
                      expression or not and therefore should be compiled.
        @param all: boolean representing if all results should be returned
                      in a set or not
        @return: depending on the value of param 'all', either a set of
                      matched items or the first matched item
        """

        hosts = self.results["network"].get("hosts")
        if not hosts:
            return None

        return self._check_value(pattern=pattern,
                                 subject=hosts,
                                 regex=regex,
                                 all=all,
                                 ignorecase=False)

    def check_domain(self, pattern, regex=False, all=False):
        """Checks for a domain being contacted.
        @param pattern: string or expression to check for.
        @param regex: boolean representing if the pattern is a regular
                      expression or not and therefore should be compiled.
        @param all: boolean representing if all results should be returned
                      in a set or not
        @return: depending on the value of param 'all', either a set of
                      matched items or the first matched item
        """
<<<<<<< HEAD

        if all:
            retset = set()

        domains = self.results["network"].get("domains")
        if not domains:
            return None

        for item in domains:
            ret = self._check_value(pattern=pattern,
=======
        if "domains" not in self.results["network"]:
            return None

        for item in self.results["network"]["domains"]:
            if self._check_value(pattern=pattern,
>>>>>>> c6a3eaf0
                                 subject=item["domain"],
                                 regex=regex,
                                 all=all)
            if ret:
                if all:
                    retset.update(ret)
                else:
                    return item

        if all and len(retset) > 0:
            return retset

        return None

    def check_url(self, pattern, regex=False, all=False):
        """Checks for a URL being contacted.
        @param pattern: string or expression to check for.
        @param regex: boolean representing if the pattern is a regular
                      expression or not and therefore should be compiled.
        @param all: boolean representing if all results should be returned
                      in a set or not
        @return: depending on the value of param 'all', either a set of
                      matched items or the first matched item
        """

        if all:
            retset = set()

        httpitems = self.results["network"].get("http")
        if not httpitems:
            return None
        for item in httpitems:
            ret = self._check_value(pattern=pattern,
                                 subject=item["uri"],
                                 regex=regex,
                                 all=all,
                                 ignorecase=False)
            if ret:
                if all:
                    retset.update(ret)
                else:
                    return item

        if all and len(retset) > 0:
            return retset

        return None

    def get_argument(self, call, name):
        """Retrieves the value of a specific argument from an API call.
        @param call: API call object.
        @param name: name of the argument to retrieve.
        @return: value of the required argument.
        """
        # Check if the call passed to it was cached already.
        # If not, we can start caching it and store a copy converted to a dict.
        if call is not self._current_call_cache:
            self._current_call_cache = call
            self._current_call_dict = dict()

            for argument in call["arguments"]:
                self._current_call_dict[argument["name"]] = argument["value"]

        # Return the required argument.
        if name in self._current_call_dict:
            return self._current_call_dict[name]

        return None

    def get_raw_argument(self, call, name):
        """Retrieves the raw value of a specific argument from an API call.
        @param call: API call object.
        @param name: name of the argument to retrieve.
        @return: value of the requried argument.
        """
        # Check if the call passed to it was cached already.
        # If not, we can start caching it and store a copy converted to a dict.
        if call is not self._current_call_raw_cache:
            self._current_call_raw_cache = call
            self._current_call_raw_dict = dict()

            for argument in call["arguments"]:
                self._current_call_raw_dict[argument["name"]] = argument["raw_value"]

        # Return the required argument.
        if name in self._current_call_raw_dict:
            return self._current_call_raw_dict[name]

        return None


    def add_match(self, process, type, match):
        """Adds a match to the signature data.
        @param process: The process triggering the match.
        @param type: The type of matching data (ex: 'api', 'mutex', 'file', etc.)
        @param match: Value or array of values triggering the match.
        """
        signs = []
        if isinstance(match, list):
            for item in match:
                signs.append({ 'type': type, 'value': item })
        else:
            signs.append({ 'type': type, 'value': match })

        process_summary = None
        if process:
            process_summary = {}
            process_summary['process_name'] = process['process_name']
            process_summary['process_id'] = process['process_id']

        self.new_data.append({ 'process': process_summary, 'signs': signs })

    def has_matches(self):
        """Returns true if there is matches (data is not empty)
        @return: boolean indicating if there is any match registered
        """
        return len(self.new_data) > 0 or len(self.data) > 0

    def on_call(self, call, process):
        """Notify signature about API call. Return value determines
        if this signature is done or could still match.
        @param call: logged API call.
        @param process: process doing API call.
        @raise NotImplementedError: this method is abstract.
        """
        raise NotImplementedError

    def on_complete(self):
        """Evented signature is notified when all API calls are done.
        @return: Match state.
        @raise NotImplementedError: this method is abstract.
        """
        raise NotImplementedError

    def run(self):
        """Start signature processing.
        @param results: analysis results.
        @raise NotImplementedError: this method is abstract.
        """
        raise NotImplementedError

    def as_result(self):
        """Properties as a dict (for results).
        @return: result dictionary.
        """
        return dict(
            name=self.name,
            description=self.description,
            severity=self.severity,
            references=self.references,
            data=self.data,
            new_data=self.new_data,
            alert=self.alert,
            families=self.families
        )

class Report(object):
    """Base abstract class for reporting module."""
    order = 1

    def __init__(self):
        self.analysis_path = ""
        self.reports_path = ""
        self.task = None
        self.options = None

    def set_path(self, analysis_path):
        """Set analysis folder path.
        @param analysis_path: analysis folder path.
        """
        self.analysis_path = analysis_path
        self.conf_path = os.path.join(self.analysis_path, "analysis.conf")
        self.file_path = os.path.realpath(os.path.join(self.analysis_path,
                                                       "binary"))
        self.reports_path = os.path.join(self.analysis_path, "reports")
        self.shots_path = os.path.join(self.analysis_path, "shots")
        self.pcap_path = os.path.join(self.analysis_path, "dump.pcap")

        try:
            create_folder(folder=self.reports_path)
        except CuckooOperationalError as e:
            CuckooReportError(e)

    def set_options(self, options):
        """Set report options.
        @param options: report options dict.
        """
        self.options = options

    def set_task(self, task):
        """Add task information.
        @param task: task dictionary.
        """
        self.task = task

    def run(self):
        """Start report processing.
        @raise NotImplementedError: this method is abstract.
        """
        raise NotImplementedError<|MERGE_RESOLUTION|>--- conflicted
+++ resolved
@@ -1,4 +1,4 @@
-# Copyright (C) 2010-2015 Cuckoo Foundation.
+# Copyright (C) 2010-2015 Cuckoo Foundation, Accuvant, Inc. (bspengler@accuvant.com).
 # This file is part of Cuckoo Sandbox - http://www.cuckoosandbox.org
 # See the file 'docs/LICENSE' for copying permission.
 
@@ -1006,7 +1006,6 @@
         @return: depending on the value of param 'all', either a set of
                       matched items or the first matched item
         """
-<<<<<<< HEAD
 
         if all:
             retset = set()
@@ -1017,13 +1016,6 @@
 
         for item in domains:
             ret = self._check_value(pattern=pattern,
-=======
-        if "domains" not in self.results["network"]:
-            return None
-
-        for item in self.results["network"]["domains"]:
-            if self._check_value(pattern=pattern,
->>>>>>> c6a3eaf0
                                  subject=item["domain"],
                                  regex=regex,
                                  all=all)
