<table class="table table-bordered" style="table-layout: fixed;">
    <thead>
        <tr>
            <th width="10%">Time</th>
            <th width="3%">TID</th>
            <th width="8%">Caller</th>
            <th width="15%">API</th>
            <th width="42%">Arguments</th>
            <th width="5%">Status</th>
            <th width="11%">Return</th>
            <th width="6%">Repeated</th>
        </tr>
    </thead>
    <tbody>
    {% for call in chunk.calls %}
<<<<<<< HEAD
        <tr class="{{call.category}}">
            <td>{{call.timestamp}}</td>
            <td>{{call.thread_id}}</td>
            <td>{{call.caller}}<br />{{call.parentcaller}}</td>
            <td><strong>{{call.api}}</strong></td>
            <td style="word-wrap: break-word;">
                {% for argument in call.arguments %}
                    <span class="gray">{{argument.name}}:</span>
                    <span class="mono">
                        {% if argument.pretty_value %}
                            {{argument.pretty_value}}
                        {% else %}
                            {{argument.value}}
                        {% endif %}
                    </span><br />
                {% endfor %}
            </td>
            <td>
                {% if call.status %}
                    success
                {% else %}
                    failed
                {% endif %}
            </td>
            {% if call.pretty_return %}
                <td style="word-wrap: break-word"><span class="mono">{{call.pretty_return}}</span></td>
            {% else %}
                <td><span class="mono">{{call.return}}</span></td>
            {% endif %}
            <td>
                {% if call.repeated > 0 %}
                    {{call.repeated}}
                    {% if call.repeated > 1 %}
                        times
                    {% else %}
                        time
                    {% endif %}
                {% endif %}
            </td>
=======
        <tr class="{{call.category}}" id="call_{{call.id}}">
            {% include "analysis/behavior/_api_call.html" %}
>>>>>>> 71da2593
        </tr>
    {% endfor %}
    </tbody>
</table><|MERGE_RESOLUTION|>--- conflicted
+++ resolved
@@ -13,50 +13,8 @@
     </thead>
     <tbody>
     {% for call in chunk.calls %}
-<<<<<<< HEAD
-        <tr class="{{call.category}}">
-            <td>{{call.timestamp}}</td>
-            <td>{{call.thread_id}}</td>
-            <td>{{call.caller}}<br />{{call.parentcaller}}</td>
-            <td><strong>{{call.api}}</strong></td>
-            <td style="word-wrap: break-word;">
-                {% for argument in call.arguments %}
-                    <span class="gray">{{argument.name}}:</span>
-                    <span class="mono">
-                        {% if argument.pretty_value %}
-                            {{argument.pretty_value}}
-                        {% else %}
-                            {{argument.value}}
-                        {% endif %}
-                    </span><br />
-                {% endfor %}
-            </td>
-            <td>
-                {% if call.status %}
-                    success
-                {% else %}
-                    failed
-                {% endif %}
-            </td>
-            {% if call.pretty_return %}
-                <td style="word-wrap: break-word"><span class="mono">{{call.pretty_return}}</span></td>
-            {% else %}
-                <td><span class="mono">{{call.return}}</span></td>
-            {% endif %}
-            <td>
-                {% if call.repeated > 0 %}
-                    {{call.repeated}}
-                    {% if call.repeated > 1 %}
-                        times
-                    {% else %}
-                        time
-                    {% endif %}
-                {% endif %}
-            </td>
-=======
         <tr class="{{call.category}}" id="call_{{call.id}}">
             {% include "analysis/behavior/_api_call.html" %}
->>>>>>> 71da2593
         </tr>
     {% endfor %}
     </tbody>
