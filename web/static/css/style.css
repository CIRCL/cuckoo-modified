--- conflicted
+++ resolved
@@ -112,16 +112,14 @@
 .synchronization {
     background-color: #f9c5ff;
 }
-<<<<<<< HEAD
 .crypto {
     background-color: #f0f2c5;
-=======
+}
 .system {
     background-color: #fffcc5;
 }
 .windows {
     background-color: #ffc5ee;
->>>>>>> 12d32127
 }
 .page-header {
     margin-bottom: 10px;
@@ -138,15 +136,13 @@
     margin-top: 25px;
 }
 
-<<<<<<< HEAD
+.row-active {
+    background-color: #d9edf7;
+}
+
 pre {
-    white-space: pre-wrap;
     white-space: -moz-pre-wrap;
     white-space: -pre-wrap;
     white-space: -o-pre-wrap;
     word-wrap: break-word;
-=======
-.row-active {
-    background-color: #d9edf7;
->>>>>>> 12d32127
 }