--- conflicted
+++ resolved
@@ -16,10 +16,6 @@
 
     def start(self, path):
         cmd_path = self.get_path("cmd.exe")
-<<<<<<< HEAD
-        cmd_args = "/c start \"{0}\"".format(path)
-        return self.execute(cmd_path, cmd_args, path)
-=======
         # Create random cmd.exe window title.
         rand_title = "".join([chr(randint(0, 128)) for i in xrange(0, randint(1, 10))])
         # START syntax.
@@ -28,5 +24,4 @@
         # [{/low | /normal | /high | /realtime | /abovenormal | belownormal}]
         # [/wait] [/b] [FileName] [parameters]
         cmd_args = "/c start /wait it'\"{0}\" \"{1}\"".format(rand_title, path)
-        return self.execute(cmd_path, cmd_args)
->>>>>>> d4509e78
+        return self.execute(cmd_path, cmd_args, path)