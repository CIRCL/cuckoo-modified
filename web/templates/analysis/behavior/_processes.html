--- conflicted
+++ resolved
@@ -101,13 +101,12 @@
         <div class="tab-pane{% if forloop.counter == 1%} active{% endif %}" id="process_{{process.process_id}}" data-pid="{{process.process_id}}" data-length="{{process.calls|length}}">
             <div class="alert alert-info" style="text-align: center;"><b>{{process.process_name}}</b>, PID: <b>{{process.process_id}}</b>, Parent PID: {{process.parent_id}}</div>
 
-<<<<<<< HEAD
             <div>
                 <div style="text-align: center; position:relative;">
                     <a id="badge_default_{{process.process_id}}" class="badge default" style="color:black;">default</a>
+                    <a id="badge_registry_{{process.process_id}}" class="badge registry" style="color:black;">registry</a>
+                    <a id="badge_filesystem_{{process.process_id}}" class="badge filesystem" style="color:black;">filesystem</a>
                     <a id="badge_network_{{process.process_id}}" class="badge network" style="color:black;">network</a>
-                    <a id="badge_filesystem_{{process.process_id}}" class="badge filesystem" style="color:black;">filesystem</a>
-                    <a id="badge_registry_{{process.process_id}}" class="badge registry" style="color:black;">registry</a>
                     <a id="badge_process_{{process.process_id}}" class="badge process" style="color:black;">process</a>
                     <a id="badge_threading_{{process.process_id}}" class="badge threading" style="color:black;">threading</a>
                     <a id="badge_services_{{process.process_id}}" class="badge services" style="color:black;">services</a>
@@ -121,17 +120,6 @@
                     </div>
                 </div>
             </div>
-=======
-            <p style="text-align: center;">
-                <a id="badge_default_{{process.process_id}}" class="badge default" style="color:black;">default</a>
-                <a id="badge_registry_{{process.process_id}}" class="badge registry" style="color:black;">registry</a>
-                <a id="badge_filesystem_{{process.process_id}}" class="badge filesystem" style="color:black;">filesystem</a>
-                <a id="badge_network_{{process.process_id}}" class="badge network" style="color:black;">network</a>
-                <a id="badge_process_{{process.process_id}}" class="badge process" style="color:black;">process</a>
-                <a id="badge_services_{{process.process_id}}" class="badge services" style="color:black;">services</a>
-                <a id="badge_sync_{{process.process_id}}" class="badge synchronization" style="color:black;">synchronization</a>
-            </p>
->>>>>>> 12d32127
 
             <script type="text/javascript">
             $(document).ready(function()
