--- conflicted
+++ resolved
@@ -1,8 +1,4 @@
-<<<<<<< HEAD
-# Copyright (C) 2010-2014 Cuckoo Foundation, Accuvant, Inc. (bspengler@accuvant.com)
-=======
-# Copyright (C) 2010-2015 Cuckoo Foundation.
->>>>>>> c6a3eaf0
+# Copyright (C) 2010-2015 Cuckoo Foundation, Accuvant, Inc. (bspengler@accuvant.com)
 # This file is part of Cuckoo Sandbox - http://www.cuckoosandbox.org
 # See the file 'docs/LICENSE' for copying permission.
 
