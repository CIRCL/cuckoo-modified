#!/usr/bin/env python
# Copyright (C) 2010-2015 Cuckoo Foundation.
# This file is part of Cuckoo Sandbox - http://www.cuckoosandbox.org
# See the file 'docs/LICENSE' for copying permission.

import os.path
import sys
import time

sys.path.append(os.path.join(os.path.abspath(os.path.dirname(__file__)), ".."))

from lib.cuckoo.core.database import Database, TASK_PENDING, TASK_RUNNING
<<<<<<< HEAD
from lib.cuckoo.core.database import TASK_COMPLETED, TASK_RECOVERED
from lib.cuckoo.core.database import TASK_REPORTED, TASK_FAILED_ANALYSIS
from lib.cuckoo.core.database import TASK_FAILED_PROCESSING
=======
from lib.cuckoo.core.database import TASK_COMPLETED, TASK_RECOVERED, TASK_REPORTED
from lib.cuckoo.core.database import TASK_FAILED_PROCESSING, TASK_FAILED_REPORTING
>>>>>>> f2425959

def timestamp(dt):
    """Returns the timestamp of a datetime object."""
    return time.mktime(dt.timetuple())

def main():
    db = Database()

    print("%d samples in db" % db.count_samples())
    print("%d tasks in db" % db.count_tasks())

    states = (
        TASK_PENDING, TASK_RUNNING,
        TASK_COMPLETED, TASK_RECOVERED, TASK_REPORTED,
<<<<<<< HEAD
        TASK_FAILED_ANALYSIS, TASK_FAILED_PROCESSING,
=======
        TASK_FAILED_PROCESSING, TASK_FAILED_REPORTING
>>>>>>> f2425959
    )

    for state in states:
        print("%s %d tasks" % (state, db.count_tasks(state)))

    # Later on we might be interested in only calculating stats for all
    # tasks starting at a certain offset, because the Cuckoo daemon may
    # have been restarted at some point in time.
    offset = None

    # For the following stats we're only interested in completed tasks.
    tasks = db.list_tasks(offset=offset, status=TASK_COMPLETED)
    tasks += db.list_tasks(offset=offset, status=TASK_REPORTED)

    if tasks:
        # Get the time when the first task started.
        started = min(timestamp(task.started_on) for task in tasks)

        # Get the time when the last task completed.
        stamps = []
        for task in tasks:
            try:
                stamps.append(timestamp(task.completed_on))
            except AttributeError:
                pass

        completed = max(stamps)

        # Get the amount of tasks that actually completed.
        finished = len(tasks)

        hourly = 60 * 60 * finished / (completed - started)

        print("roughly %d tasks an hour" % int(hourly))
        print("roughly %d tasks a day" % int(24 * hourly))

if __name__ == "__main__":
    main()<|MERGE_RESOLUTION|>--- conflicted
+++ resolved
@@ -10,14 +10,9 @@
 sys.path.append(os.path.join(os.path.abspath(os.path.dirname(__file__)), ".."))
 
 from lib.cuckoo.core.database import Database, TASK_PENDING, TASK_RUNNING
-<<<<<<< HEAD
 from lib.cuckoo.core.database import TASK_COMPLETED, TASK_RECOVERED
 from lib.cuckoo.core.database import TASK_REPORTED, TASK_FAILED_ANALYSIS
-from lib.cuckoo.core.database import TASK_FAILED_PROCESSING
-=======
-from lib.cuckoo.core.database import TASK_COMPLETED, TASK_RECOVERED, TASK_REPORTED
 from lib.cuckoo.core.database import TASK_FAILED_PROCESSING, TASK_FAILED_REPORTING
->>>>>>> f2425959
 
 def timestamp(dt):
     """Returns the timestamp of a datetime object."""
@@ -32,11 +27,7 @@
     states = (
         TASK_PENDING, TASK_RUNNING,
         TASK_COMPLETED, TASK_RECOVERED, TASK_REPORTED,
-<<<<<<< HEAD
-        TASK_FAILED_ANALYSIS, TASK_FAILED_PROCESSING,
-=======
-        TASK_FAILED_PROCESSING, TASK_FAILED_REPORTING
->>>>>>> f2425959
+        TASK_FAILED_ANALYSIS, TASK_FAILED_PROCESSING, TASK_FAILED_REPORTING
     )
 
     for state in states:
