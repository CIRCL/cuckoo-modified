--- conflicted
+++ resolved
@@ -198,13 +198,7 @@
 
         arguments = "\"" + path + "\" "
         if args:
-<<<<<<< HEAD
-            arguments = "\"" + path + "\" " + args
-        else:
-            arguments = "\"" + path + "\" "
-=======
             arguments += args
->>>>>>> 28b36909
 
         creation_flags = CREATE_NEW_CONSOLE
         if suspended:
