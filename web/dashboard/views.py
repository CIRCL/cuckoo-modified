--- conflicted
+++ resolved
@@ -14,14 +14,9 @@
 sys.path.append(settings.CUCKOO_PATH)
 
 from lib.cuckoo.core.database import Database, TASK_PENDING, TASK_RUNNING
-<<<<<<< HEAD
 from lib.cuckoo.core.database import TASK_COMPLETED, TASK_RECOVERED
 from lib.cuckoo.core.database import TASK_REPORTED, TASK_FAILED_ANALYSIS
-from lib.cuckoo.core.database import TASK_FAILED_PROCESSING
-=======
-from lib.cuckoo.core.database import TASK_COMPLETED, TASK_RECOVERED, TASK_REPORTED
 from lib.cuckoo.core.database import TASK_FAILED_PROCESSING, TASK_FAILED_REPORTING
->>>>>>> f2425959
 
 def timestamp(dt):
     """Returns the timestamp of a datetime object."""
@@ -46,13 +41,9 @@
         TASK_COMPLETED,
         TASK_RECOVERED,
         TASK_REPORTED,
-<<<<<<< HEAD
         TASK_FAILED_ANALYSIS,
         TASK_FAILED_PROCESSING,
-=======
-        TASK_FAILED_PROCESSING,
         TASK_FAILED_REPORTING
->>>>>>> f2425959
     )
 
     for state in states:
