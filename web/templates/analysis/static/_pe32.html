<section id="static_analysis">
    {% if analysis.static %}
        {% if analysis.static.pe_timestamp %}
            <div>
                <h4>PE Compile Time</h4>
                <div class="well">{{analysis.static.pe_timestamp}}</div>
            </div>
            <hr />
        {% endif %}
        {% if analysis.static.pe_imphash %}
            <div>
                <h4>PE Imphash</h4>
                <div class="well">{{analysis.static.pe_imphash}}</div>
            </div>
            <hr />
        {% endif %}
        {% if analysis.static.pe_versioninfo %}
            <div>
                <h4>Version Infos</h4>
                <div id="pe_versioninfo">
                    <table class="table table-striped table-bordered">
                        <colgroup>
                            <col width="150" />
                            <col width="*" />
                        </colgroup>
                        {% for info in analysis.static.pe_versioninfo %}
                            <tr>
                                <th>{{info.name}}</th>
                                <td><span class="mono">{{info.value}}</span></td>
                            </tr>
                        {% endfor %}
                    </table>
                </div>
            </div>
            <hr />
        {% endif %}
        {% if analysis.static.peid_signatures %}
            <div>
                <h4>PEiD Signatures</h4>
                <div id="peid_signatures">
                    <table class="table table-striped table-bordered">
                    {% for sig in analysis.static.peid_signatures %}
                        <tr><td>{{sig}}</td></tr>
                    {% endfor %}
                    </table>
                </div>
            </div>
            <hr />
        {% endif %}
<<<<<<< HEAD
        {% if analysis.static.peid_signatures%}
        <div>
            <h4>PEiD Signatures</h4>
            <div id="peid_signatures">
                <table class="table table-striped table-bordered">
                {% for sig in analysis.static.peid_signatures %}
                    <tr><td>{{sig}}</td></tr>
                {% endfor %}
                </table>
            </div>
        </div>
        <hr />
        {% endif %}
        {% if analysis.static.digital_signer %}
        <div>
            <h4>Digital Signers</h4>
            <div id="digital_signer">
                <table class="table table-striped table-bordered">
                    <tr>
                        <th>Certificate Common Name</th>
                        <th>Serial Number</th>
                    </tr>
                    {% for info in analysis.static.digital_signer %}
                        <tr>
                            <td>{{info.cn}}</td>
                            <td>{{info.sn}}</td>
                        </tr>
                    {% endfor %}
                </table>
            </div>
        </div>
        <hr />
        {% endif %}
=======
>>>>>>> cc0f320e
        {% if analysis.static.pe_sections %}
            <div>
                <h4>Sections</h4>
                <div id="pe_sections">
                    <table class="table table-striped table-bordered">
                        <tr>
                            <th>Name</th>
                            <th>Virtual Address</th>
                            <th>Virtual Size</th>
                            <th>Size of Raw Data</th>
                            <th>Entropy</th>
                        </tr>
                        {% for section in analysis.static.pe_sections %}
                            <tr>
                                <td>{{section.name}}</td>
                                <td>{{section.virtual_address}}</td>
                                <td>{{section.virtual_size}}</td>
                                <td>{{section.size_of_data}}</td>
                                <td>{{section.entropy}}</td>
                            </tr>
                        {% endfor %}
                    </table>
                </div>
            </div>
            <hr />
        {% endif %}

        {% if analysis.static.pe_overlay %}
        <div>
            <h4>Overlay</h4>
            <div id="pe_overlay">
                <table class="table table-striped table-bordered">
                    <colgroup>
                        <col width="150" />
                        <col width="*" />
                    </colgroup>
                    <tr>
                        <td><strong>Offset</strong></td>
                        <td>{{analysis.static.pe_overlay.offset}}</td>
                    </tr>
                    <tr>
                        <td><strong>Size</strong></td>
                        <td>{{analysis.static.pe_overlay.size}}</td>
                    </tr>
                </table>
            </div>
        </div>
        <hr />
        {% endif %}

        {% if analysis.static.pe_resources %}
        <div>
            <h4>Resources</h4>
            <div id="pe_resources">
                <table class="table table-striped table-bordered">
                    <tr>
                        <th>Name</th>
                        <th>Offset</th>
                        <th>Size</th>
                        <th>Language</th>
                        <th>Sub-language</th>
                        <th>File type</th>
                    </tr>
                    {% for section in analysis.static.pe_resources %}
                        <tr>
                            <td>{{section.name}}</td>
                            <td>{{section.offset}}</td>
                            <td>{{section.size}}</td>
                            <td>{{section.language}}</td>
                            <td>{{section.sublanguage}}</td>
                            <td>{{section.filetype}}</td>
                        </tr>
                    {% endfor %}
                </table>
            </div>
        </div>
        <hr />
        {% endif %}

        {% if analysis.static.pe_imports %}
        <div>
            <h4>Imports</h4>
            <div id="pe_imports">
                {% for library in analysis.static.pe_imports %}
                    <div class="well">
                        <div><strong>Library {{library.dll}}</strong>:</div>
                        {% for function in library.imports %}
                            <div>&bull; <span class="mono">{{function.address}} <a href="http://social.msdn.microsoft.com/Search/en-US/windows/desktop?query={{function.name}}">{{function.name}}</a></span></div>
                        {% endfor %}
                    </div>
                {% endfor %}
            </div>
        </div>
        <hr />
        {% endif %}

        {% if analysis.static.pe_exports %}
            <div>
                <h4>Exports</h4>
                <div id="pe_exports">
                    <table class="table table-striped table-bordered">
                        <tr>
                            <th>Ordinal</th>
                            <th>Address</th>
                            <th>Name</th>
                        </tr>
                        {% for export in analysis.static.pe_exports %}
                            <tr>
                                <td>{{export.ordinal}}</td>
                                <td>{{export.address}}</td>
                                <td>{{export.name}}</td>
                            </tr>
                        {% endfor %}
                    </table>
                </div>
            </div>
        {% endif %}
    {% else %}
        Nothing to display.
    {% endif %}
</section><|MERGE_RESOLUTION|>--- conflicted
+++ resolved
@@ -34,20 +34,6 @@
             </div>
             <hr />
         {% endif %}
-        {% if analysis.static.peid_signatures %}
-            <div>
-                <h4>PEiD Signatures</h4>
-                <div id="peid_signatures">
-                    <table class="table table-striped table-bordered">
-                    {% for sig in analysis.static.peid_signatures %}
-                        <tr><td>{{sig}}</td></tr>
-                    {% endfor %}
-                    </table>
-                </div>
-            </div>
-            <hr />
-        {% endif %}
-<<<<<<< HEAD
         {% if analysis.static.peid_signatures%}
         <div>
             <h4>PEiD Signatures</h4>
@@ -81,8 +67,6 @@
         </div>
         <hr />
         {% endif %}
-=======
->>>>>>> cc0f320e
         {% if analysis.static.pe_sections %}
             <div>
                 <h4>Sections</h4>
@@ -104,10 +88,10 @@
                                 <td>{{section.entropy}}</td>
                             </tr>
                         {% endfor %}
-                    </table>
-                </div>
+                </table>
             </div>
-            <hr />
+        </div>
+        <hr />
         {% endif %}
 
         {% if analysis.static.pe_overlay %}
@@ -127,10 +111,10 @@
                         <td><strong>Size</strong></td>
                         <td>{{analysis.static.pe_overlay.size}}</td>
                     </tr>
-                </table>
+                    </table>
+                </div>
             </div>
-        </div>
-        <hr />
+            <hr />
         {% endif %}
 
         {% if analysis.static.pe_resources %}
