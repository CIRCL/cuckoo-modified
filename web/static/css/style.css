html {
    background: #1c1c1c;
}
body {
    padding-top: 60px;
    background: #ffffff url('/static/graphic/background.png') repeat-x;
}
@media (max-width: 979px) {
    body {
        padding-top: 0px;
        padding-bottom: 0px;
    }
}
footer {
    background: #292727;
    margin: 40px 0 0;
    padding: 20px 0 15px;
    width: 100%;
    color: #ccc;
}
footer a:link, footer a:visited {
    color: #ccc;
    text-decoration: none;
}
footer a:hover {
    color: #ccc;
    text-decoration: underline;
}
#footer-extra {
    background: #1c1c1c;
    padding: 10px 0;
    font-size: 11px;
    color: #999;
}
#footer-extra a:link, #footer-extra a:visited {
    color: #999;
    font-weight: bold;
    text-decoration: none;
}
#footer-extra a:hover {
    color: #ccc;
    text-decoration: underline;
}
.center {
    text-align: center;
}
.mono {
    font-family: monospace;
}
.content {
    background-color: white;
    padding: 40px;
    padding-top: 15px;
    -moz-border-radius-bottomleft: 15px;
    -moz-border-radius-bottomright: 15px;
    -webkit-border-bottom-left-radius: 15px;
    -webkit-border-bottom-right-radius: 15px;
}
.section-title {
    border-bottom: 1px solid #eee;
    margin-bottom: 15px;
    margin-top: 20px;
    padding-bottom: 3px;
}
span.block-title {
    font-size: 18px;
    font-weight: bold;
}
img.opaque {
    opacity: 0.3;
    filter: alpha(opacity=30);
}
img.opaque:hover {
    opacity: 1.0;
    filter: alpha(opacity=100);
}
.gray {
    color: #666;
}
.table-centered {
    margin: 0 auto !important;
    float: none !important;
}
a.tag-label {
    color: white;
}

.filesystem {
    background-color: #ffe3c5;
}
.registry {
    background-color: #ffc5c5;
}
.process {
    background-color: #c5e0ff;
}
.threading {
    background-color: #d3e0ff;
}
.services {
    background-color: #ccc5ff;
}
.device {
    background-color: #d3c5cc;
}
.network {
    background-color: #d3ffc5;
}
.socket {
    background-color: #d3ffc5;
}
.synchronization {
    background-color: #f9c5ff;
}
.crypto {
    background-color: #f0f2c5;
}
.system {
    background-color: #fffcc5;
}
.windows {
    background-color: #ffc5ee;
}
.page-header {
    margin-bottom: 10px;
}

/* Fix the icon tab override */
.nav-tabs > .active > a > [class^="icon-"],.nav-tabs>.active>a>[class*=" icon-"] { background-image:url("../img/glyphicons-halflings.png") !important; }

td {
    word-wrap: break-word;
}

.tab-content {
    margin-top: 25px;
}

.row-active {
    background-color: #d9edf7;
}

<<<<<<< HEAD
pre {
    white-space: -moz-pre-wrap;
    white-space: -pre-wrap;
    white-space: -o-pre-wrap;
    word-wrap: break-word;
=======
.tcp-flow {
    list-style-type: none;
}
.tcp-flow li {
    margin-bottom: 20px;
}
.tcp-out {
}
.tcp-out pre {
    padding: 0;
    border: 0;
    background-color: white;
    color: #d9534f;
}
.tcp-in {
    padding-left: 100px;
}
.tcp-in pre {
    padding: 0;
    border: 0;
    background-color: white;
    color: #5bc0de;
>>>>>>> db1b426a
}<|MERGE_RESOLUTION|>--- conflicted
+++ resolved
@@ -140,13 +140,13 @@
     background-color: #d9edf7;
 }
 
-<<<<<<< HEAD
 pre {
     white-space: -moz-pre-wrap;
     white-space: -pre-wrap;
     white-space: -o-pre-wrap;
     word-wrap: break-word;
-=======
+}
+
 .tcp-flow {
     list-style-type: none;
 }
@@ -169,5 +169,4 @@
     border: 0;
     background-color: white;
     color: #5bc0de;
->>>>>>> db1b426a
 }