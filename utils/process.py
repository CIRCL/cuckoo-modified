--- conflicted
+++ resolved
@@ -22,17 +22,11 @@
 from lib.cuckoo.core.plugins import RunProcessing, RunSignatures, RunReporting
 from lib.cuckoo.core.startup import init_modules
 
-<<<<<<< HEAD
-def process(aid, target=None, copy_path=None, report=False, auto=False):
-    results = RunProcessing(task_id=aid).run()
-    RunSignatures(task_id=aid, results=results).run()
-=======
 def process(task_id, target=None, copy_path=None, report=False, auto=False):
     assert isinstance(task_id, int)
+    results = RunProcessing(task_id=task_id).run()
+    RunSignatures(task_id=task_id, results=results).run()
 
-    results = RunProcessing(task_id=task_id).run()
-    RunSignatures(results=results).run()
->>>>>>> b7c7763c
 
     if report:
         RunReporting(task_id=task_id, results=results).run()
