--- conflicted
+++ resolved
@@ -1084,7 +1084,6 @@
 
         return None
 
-<<<<<<< HEAD
     def get_raw_argument(self, call, name):
         """Retrieves the raw value of a specific argument from an API call.
         @param call: API call object.
@@ -1106,7 +1105,7 @@
 
         return None
 
-=======
+
     def add_match(self, process, type, match):
         """Adds a match to the signature data.
         @param process: The process triggering the match.
@@ -1133,7 +1132,6 @@
         @return: boolean indicating if there is any match registered
         """
         return len(self.data) > 0
->>>>>>> 71da2593
 
     def on_call(self, call, process):
         """Notify signature about API call. Return value determines
