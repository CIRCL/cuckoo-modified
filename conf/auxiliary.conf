[sniffer]
# Enable or disable the use of an external sniffer (tcpdump) [yes/no].
enabled = yes

# Specify the path to your local installation of tcpdump. Make sure this
# path is correct.
tcpdump = /usr/sbin/tcpdump

# Specify the network interface name on which tcpdump should monitor the
# traffic. Make sure the interface is active.
interface = vboxnet0

# Specify a Berkeley packet filter to pass to tcpdump.
# bpf = not arp

<<<<<<< HEAD
[tor]
# Enable or disable the use of Tor transparent proxying
# Note that this is a global enable/disable. It is still required that
# you specifically enable Tor for each analyzed sample from the
# web interface.
#
# Please note that in order to implement this functionality securely
# without any additional privilege on the part of Cuckoo, the below
# scripts should simply pass the IP address of the VM used for analysis 
# to a daemon running as root, which can run the
# iptables rules itself. For a working example, see
# https://github.com/seanthegeek/routetor
enabled = no

# Specify the path to a binary or script that will initiate the firewall
# rules to redirect traffic to the Tor transparent proxy.  The file
# will be executed with the argument of the static IP of the VM used
# for analysis.
torstart = /usr/sbin/torstart


# Specify the path to a binary or script that will eliminate the firewall
# rules used to redirect traffic to the Tor transparent proxy.  The file
# will be executed with the argument of the static IP of the VM used
# for analysis.
torstop = /usr/sbin/torstop

=======
>>>>>>> afdfe23c
[msoffice]
# Specify the path to the msoffice-crypt binary to use for removing
# (new-style) password protection from Office documents before analysis.
#
# See https://github.com/herumi/msoffice
decryptor = /opt/cuckoo/msoffice/bin/msoffice-crypt.exe

[gateways]
#RTR1 = 192.168.1.254
#RTR2 = 192.168.1.1
INETSIM = 192.168.56.1

[virustotaldl]
# adds an option in the web interface to upload samples via VirusTotal
# downloads for a comma-separated list of MD5/SHA1/SHA256 hashes
enabled = no
# note that unlike the VirusTotal processing module, the key required
# here is a Private API key, not a Public API key
#dlprivkey = SomeKeyWithDLAccess
# alternatively if you have VirusTotal Intelligence access, you can
# supply your Public API key below.  Only one of these keys may be
# uncommented at a time.
dlintelkey = SomeKeyWithDLAccess
dlpath = /tmp/

# Web UI settings

[display_browser_martians]
enabled = no

[display_office_martians]
enabled = no

[display_shrike]
enabled = no

[expanded_dashboard]
# displays package, custom field, malfamily, clamav, PCAP link, and extended suricata results
enabled = yes

[display_et_portal]
enabled = no

[display_pt_portal]
enabled = no<|MERGE_RESOLUTION|>--- conflicted
+++ resolved
@@ -13,36 +13,6 @@
 # Specify a Berkeley packet filter to pass to tcpdump.
 # bpf = not arp
 
-<<<<<<< HEAD
-[tor]
-# Enable or disable the use of Tor transparent proxying
-# Note that this is a global enable/disable. It is still required that
-# you specifically enable Tor for each analyzed sample from the
-# web interface.
-#
-# Please note that in order to implement this functionality securely
-# without any additional privilege on the part of Cuckoo, the below
-# scripts should simply pass the IP address of the VM used for analysis 
-# to a daemon running as root, which can run the
-# iptables rules itself. For a working example, see
-# https://github.com/seanthegeek/routetor
-enabled = no
-
-# Specify the path to a binary or script that will initiate the firewall
-# rules to redirect traffic to the Tor transparent proxy.  The file
-# will be executed with the argument of the static IP of the VM used
-# for analysis.
-torstart = /usr/sbin/torstart
-
-
-# Specify the path to a binary or script that will eliminate the firewall
-# rules used to redirect traffic to the Tor transparent proxy.  The file
-# will be executed with the argument of the static IP of the VM used
-# for analysis.
-torstop = /usr/sbin/torstop
-
-=======
->>>>>>> afdfe23c
 [msoffice]
 # Specify the path to the msoffice-crypt binary to use for removing
 # (new-style) password protection from Office documents before analysis.
@@ -53,7 +23,7 @@
 [gateways]
 #RTR1 = 192.168.1.254
 #RTR2 = 192.168.1.1
-INETSIM = 192.168.56.1
+#INETSIM = 192.168.1.2
 
 [virustotaldl]
 # adds an option in the web interface to upload samples via VirusTotal
@@ -81,7 +51,7 @@
 
 [expanded_dashboard]
 # displays package, custom field, malfamily, clamav, PCAP link, and extended suricata results
-enabled = yes
+enabled = no
 
 [display_et_portal]
 enabled = no
