--- conflicted
+++ resolved
@@ -911,12 +911,9 @@
         """Adds Dropped files as Objects."""
         if "dropped" in self.results:
             objs = self.results["dropped"]
-<<<<<<< HEAD
             # don't add the target file to the dropped files listing
             #if self.results["target"]["category"] == "file":
             #    objs.append(self.results["target"]["file"])
-=======
->>>>>>> c6a3eaf0
             # Add the named object collection.
             self.dynamic_bundle.add_named_object_collection("Dropped Files", self.id_generator.generate_object_collection_id())
             for file in objs:
