# Copyright (C) 2010-2014 Cuckoo Foundation.
# This file is part of Cuckoo Sandbox - http://www.cuckoosandbox.org
# See the file 'docs/LICENSE' for copying permission.

import os
import stat
import getpass
import logging
import subprocess

from lib.cuckoo.common.abstracts import Auxiliary
from lib.cuckoo.common.config import Config
from lib.cuckoo.common.constants import CUCKOO_ROOT, CUCKOO_GUEST_PORT

log = logging.getLogger(__name__)

class Sniffer(Auxiliary):
    def start(self):
        tcpdump = self.options.get("tcpdump", "/usr/sbin/tcpdump")
        bpf = self.options.get("bpf", "")
        file_path = os.path.join(CUCKOO_ROOT, "storage", "analyses", str(self.task.id), "dump.pcap")
        host = self.machine.ip
        # Selects per-machine interface if available.
        if self.machine.interface:
            interface = self.machine.interface
        else:
            interface = self.options.get("interface")
        # Selects per-machine resultserver IP if available.
        if self.machine.resultserver_ip:
            resultserver_ip = self.machine.resultserver_ip
        else:
            resultserver_ip = str(Config().resultserver.ip)

        if not os.path.exists(tcpdump):
            log.error("Tcpdump does not exist at path \"%s\", network "
                      "capture aborted", tcpdump)
            return

        mode = os.stat(tcpdump)[stat.ST_MODE]
        if mode and stat.S_ISUID != 2048:
            log.error("Tcpdump is not accessible from this user, "
                      "network capture aborted")
            return

        if not interface:
            log.error("Network interface not defined, network capture aborted")
            return

        pargs = [tcpdump, "-U", "-q", "-s", "0", "-i", interface, "-n"]

        # Trying to save pcap with the same user which cuckoo is running.
        try:
            user = getpass.getuser()
        except:
            pass
        else:
            pargs.extend(["-Z", user])

        pargs.extend(["-w", file_path])
        pargs.extend(["host", host])
        # Do not capture XMLRPC agent traffic.
        pargs.extend(["and", "not", "(", "dst", "host", host, "and", "dst", "port",
                      str(CUCKOO_GUEST_PORT), ")", "and", "not", "(", "src", "host",
                      host, "and", "src", "port", str(CUCKOO_GUEST_PORT), ")"])

        # Do not capture ResultServer traffic.
        # TODO: Now that the ResultServer port can change dynamically,
        # we need to instruct sniffer.py of the change.
<<<<<<< HEAD
        pargs.extend(["and", "not", "(", "dst", "host", str(self.machine.resultserver_ip),
                      "and", "dst", "port", str(self.machine.resultserver_port), ")", "and",
                      "not", "(", "src", "host", str(self.machine.resultserver_ip), "and",
                      "src", "port", str(self.machine.resultserver_port), ")"])
=======
        pargs.extend(["and", "not", "(", "dst", "host", resultserver_ip,
                      "and", "dst", "port", str(Config().resultserver.port), ")", "and",
                      "not", "(", "src", "host", resultserver_ip, "and",
                      "src", "port", str(Config().resultserver.port), ")"])
>>>>>>> 4558dca7

        if bpf:
            pargs.extend(["and", bpf])

        try:
            self.proc = subprocess.Popen(pargs, stdout=subprocess.PIPE,
                                         stderr=subprocess.PIPE)
        except (OSError, ValueError):
            log.exception("Failed to start sniffer (interface=%s, host=%s, "
                          "dump path=%s)", interface, host, file_path)
            return

        log.info("Started sniffer with PID %d (interface=%s, host=%s, "
                 "dump path=%s)", self.proc.pid, interface, host, file_path)

    def stop(self):
        """Stop sniffing.
        @return: operation status.
        """
        if self.proc and not self.proc.poll():
            try:
                self.proc.terminate()
            except:
                try:
                    if not self.proc.poll():
                        log.debug("Killing sniffer")
                        self.proc.kill()
                except OSError as e:
                    log.debug("Error killing sniffer: %s. Continue", e)
                    pass
                except Exception as e:
                    log.exception("Unable to stop the sniffer with pid %d: %s",
                                  self.proc.pid, e)<|MERGE_RESOLUTION|>--- conflicted
+++ resolved
@@ -27,10 +27,15 @@
             interface = self.options.get("interface")
         # Selects per-machine resultserver IP if available.
         if self.machine.resultserver_ip:
-            resultserver_ip = self.machine.resultserver_ip
+            resultserver_ip = str(self.machine.resultserver_ip)
         else:
             resultserver_ip = str(Config().resultserver.ip)
 
+        if self.machine.resultserver_port:
+            resultserver_port = str(self.machine.resultserver_port)
+        else:
+            resultserver_port = str(Config().resultserver.port)
+            
         if not os.path.exists(tcpdump):
             log.error("Tcpdump does not exist at path \"%s\", network "
                       "capture aborted", tcpdump)
@@ -66,17 +71,10 @@
         # Do not capture ResultServer traffic.
         # TODO: Now that the ResultServer port can change dynamically,
         # we need to instruct sniffer.py of the change.
-<<<<<<< HEAD
-        pargs.extend(["and", "not", "(", "dst", "host", str(self.machine.resultserver_ip),
-                      "and", "dst", "port", str(self.machine.resultserver_port), ")", "and",
-                      "not", "(", "src", "host", str(self.machine.resultserver_ip), "and",
-                      "src", "port", str(self.machine.resultserver_port), ")"])
-=======
         pargs.extend(["and", "not", "(", "dst", "host", resultserver_ip,
-                      "and", "dst", "port", str(Config().resultserver.port), ")", "and",
+                      "and", "dst", "port", resultserver_port, ")", "and",
                       "not", "(", "src", "host", resultserver_ip, "and",
-                      "src", "port", str(Config().resultserver.port), ")"])
->>>>>>> 4558dca7
+                      "src", "port", resultserver_port, ")"])
 
         if bpf:
             pargs.extend(["and", bpf])
