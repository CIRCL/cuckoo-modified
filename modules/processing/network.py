--- conflicted
+++ resolved
@@ -377,11 +377,6 @@
                 entry["host"] = ""
 
             entry["port"] = dport
-<<<<<<< HEAD
-            netloc = entry["host"]
-            if dport != 80 and ":" not in netloc:
-                netloc += ":" + str(entry["port"])
-=======
 
             # Manually deal with cases when destination port is not the default one,
             # and it is  not included in host header.
@@ -389,7 +384,6 @@
             if dport != 80 and ":" not in netloc:
                 netloc += ":" + str(entry["port"])
 
->>>>>>> e7474534
             entry["data"] = convert_to_printable(tcpdata)
             entry["uri"] = convert_to_printable(urlunparse(("http",
                                                             netloc,
