--- conflicted
+++ resolved
@@ -347,7 +347,6 @@
         if not file_path.startswith(self.storagepath):
             raise CuckooOperationalError("FileUpload failure, path sanitization failed.")
 
-<<<<<<< HEAD
         if guest_path != "":
             guest_paths = []
             if os.path.exists(file_path + "_info.txt"):
@@ -358,12 +357,16 @@
                 infofd.close()
 
         if not self.duplicate:
+            if os.path.exists(file_path):
+                log.warning("Analyzer tried to overwrite an existing file, closing connection.")
+                return False
             self.fd = open(file_path, "wb")
             chunk = self.handler.read_any()
             while chunk:
                 self.fd.write(chunk)
 
                 if self.fd.tell() >= self.upload_max_size:
+                log.warning("Uploaded file length larger than upload_max_size, stopping upload.")
                     self.fd.write("... (truncated)")
                     break
 
@@ -373,28 +376,6 @@
                     break
 
             log.debug("Uploaded file length: {0}".format(self.fd.tell()))
-=======
-        if os.path.exists(file_path):
-            log.warning("Analyzer tried to overwrite an existing file, closing connection.")
-            return False
-
-        self.fd = open(file_path, "wb")
-        chunk = self.handler.read_any()
-        while chunk:
-            self.fd.write(chunk)
-
-            if self.fd.tell() >= self.upload_max_size:
-                log.warning("Uploaded file length larger than upload_max_size, stopping upload.")
-                self.fd.write("... (truncated)")
-                break
-
-            try:
-                chunk = self.handler.read_any()
-            except:
-                break
-
-        log.debug("Uploaded file length: {0}".format(self.fd.tell()))
->>>>>>> 05d116f7
 
     def close(self):
         if self.fd:
