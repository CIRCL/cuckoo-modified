# ToDo
# https://github.com/cuckoosandbox/cuckoo/pull/1694/files

import os
import sys
import time
import json
jdec = json.JSONDecoder()
import shutil
import Queue
import hashlib
import logging
import tarfile
import zipfile
import StringIO
import tempfile
import argparse
import threading
from datetime import datetime
from itertools import combinations

CUCKOO_ROOT = os.path.join(os.path.abspath(os.path.dirname(__file__)), "..")
sys.path.append(CUCKOO_ROOT)

logging.basicConfig(format="%(levelname)s:%(module)s:%(threadName)s - %(message)s")

from lib.cuckoo.common.config import Config
from lib.cuckoo.common.utils import store_temp_file
from lib.cuckoo.core.database import Database, TASK_COMPLETED, TASK_REPORTED, TASK_RUNNING, TASK_PENDING, TASK_FAILED_REPORTING
from lib.cuckoo.core.database import Task as OTask
# http://pythoncentral.io/introductory-tutorial-python-sqlalchemy/
from sqlalchemy import Column, ForeignKey, Integer, Text, String, Boolean, DateTime, or_, and_, desc
from sqlalchemy.ext.declarative import declarative_base
from sqlalchemy import create_engine
from sqlalchemy.orm import sessionmaker, scoped_session, relationship
from sqlalchemy.sql import func
from sqlalchemy.types import TypeDecorator

Base = declarative_base()


# http://pythoncentral.io/introductory-tutorial-python-sqlalchemy/
from sqlalchemy import Column, ForeignKey, Integer, Text, String, Boolean, DateTime, or_, and_, desc
from sqlalchemy.ext.declarative import declarative_base
from sqlalchemy import create_engine
from sqlalchemy.orm import sessionmaker, scoped_session, relationship
from sqlalchemy.sql import func
from sqlalchemy.types import TypeDecorator

Base = declarative_base()


# we need original db to reserve ID in db,
# to store later report, from master or slave
reporting_conf = Config("reporting")

# init
logging.getLogger("elasticsearch").setLevel(logging.WARNING)
logging.getLogger("requests").setLevel(logging.WARNING)
logging.getLogger("urllib3").setLevel(logging.WARNING)

STATUSES = {}
main_db = Database()

dead_count = 5
if reporting_conf.distributed.dead_count:
    dead_count = reporting_conf.distributed.dead_count

INTERVAL = 10

# controller of dead nodes
failed_count = dict()
# status controler count to reset number
status_count = dict()

lock_retriever = threading.Lock()
dist_lock = threading.BoundedSemaphore(int(reporting_conf.distributed.dist_threads))
remove_lock = threading.BoundedSemaphore(20)

def required(package):
    sys.exit("The %s package is required: pip install %s" %
             (package, package))

try:
    from flask import Flask, request, make_response, jsonify
except ImportError:
    required("flask")

try:
    import requests
    from requests.auth import HTTPBasicAuth
except ImportError:
    required("requests")

try:
    requests.packages.urllib3.disable_warnings()
except AttributeError:
    pass

try:
    from flask_restful import abort, reqparse
    from flask_restful import Api as RestApi, Resource as RestResource
except ImportError:
    required("flask-restful")

class Node(Base):
    """Cuckoo node database model."""
    __tablename__ = "node"
    id = Column(Integer, primary_key=True)
    name = Column(Text, nullable=False)
    url = Column(Text, nullable=True)
    enabled = Column(Boolean, default=False)
    ht_user = Column(String(255), nullable=False)
    ht_pass = Column(String(255), nullable=False)
    last_check = Column(DateTime(timezone=False))
    machines = relationship("Machine", backref="node", lazy="dynamic")

class StringList(TypeDecorator):
    """List of comma-separated strings as field."""
    impl = Text
    def process_bind_param(self, value, dialect):
        return ", ".join(value)
    def process_result_value(self, value, dialect):
        return value.split(", ")


class Machine(Base):
    """Machine database model related to a Cuckoo node."""
    __tablename__ = "machine"
    id = Column(Integer, primary_key=True)
    name = Column(Text, nullable=False)
    platform = Column(Text, nullable=False)
    tags = Column(StringList)
    node_id = Column(Integer, ForeignKey("node.id"))


class Task(Base):
    """Analysis task database model."""
    __tablename__ = "task"
    id = Column(Integer, primary_key=True)
    path = Column(Text)
    category = Column(Text)
    package = Column(Text)
    timeout = Column(Integer)
    priority = Column(Integer)
    options = Column(Text)
    machine = Column(Text)
    platform = Column(Text)
    tags = Column(Text)
    custom = Column(Text)
    memory = Column(Text)
    clock = Column(DateTime(timezone=False),
                   default=datetime.now(),
                   nullable=False)
    enforce_timeout = Column(Text)
    # Cuckoo node and Task ID this has been submitted to.
    node_id = Column(Integer, ForeignKey("node.id"))
    task_id = Column(Integer)
    finished = Column(Boolean, nullable=False)
    main_task_id = Column(Integer)
    retrieved = Column(Boolean, nullable=False)
<<<<<<< HEAD
    notificated = Column(Boolean, nullable=False)
    deleted = Column(Boolean, nullable=False)
=======
>>>>>>> a3aede95

    def __init__(self, path, category, package, timeout, priority, options, machine,
                 platform, tags, custom, memory, clock, enforce_timeout, main_task_id=None, retrieved=False):
        self.path = path
        self.category = category
        self.package = package
        self.timeout = timeout
        self.priority = priority
        self.options = options
        self.machine = machine
        self.platform = platform
        self.tags = tags
        self.custom = custom
        self.memory = memory
        self.clock = clock
        self.enforce_timeout = enforce_timeout
        self.node_id = None
        self.task_id = None
        self.main_task_id = main_task_id
        self.finished = False
        self.retrieved = False

engine = create_engine(reporting_conf.distributed.db, pool_size=20, max_overflow=100)
Base.metadata.create_all(engine)
session = sessionmaker(autocommit=False, autoflush=True, bind=engine)


def node_status(url, name, ht_user, ht_pass):
    try:
        r = requests.get(os.path.join(url, "cuckoo", "status"),
                        auth = HTTPBasicAuth(ht_user, ht_pass),
                        verify = False, timeout = 200)
        return r.json()["tasks"]
    except Exception as e:
        log.critical("Possible invalid Cuckoo node (%s): %s",
                        name, e)
    return {}

<<<<<<< HEAD
def node_fetch_tasks(status, url, ht_user, ht_pass, since=0):
    try:
        url = os.path.join(url, "tasks", "list")
        params = dict(status=status, ids=True, completed_after=since)
=======
def node_fetch_tasks(status, url, ht_user, ht_pass):
    try:
        url = os.path.join(url, "tasks", "list")
        params = dict(status=status, ids=True)
>>>>>>> a3aede95
        r = requests.get(url, params=params,
                        auth = HTTPBasicAuth(ht_user, ht_pass),
                        verify = False)
        return r.json()["tasks"]
    except Exception as e:
<<<<<<< HEAD
        log.critical("Error listing completed tasks (node %s): %s", url, e)
=======
        log.critical("Error listing completed tasks (node %s): %s",
                        self.name, e)
>>>>>>> a3aede95

    return []

def node_list_machines(url, ht_user, ht_pass):
    try:
        r = requests.get(os.path.join(url, "machines", "list"),
                        auth = HTTPBasicAuth(ht_user, ht_pass),
                        verify = False)

        for machine in r.json()["machines"]:
            yield Machine(name=machine["name"],
                             platform=machine["platform"],
                             tags=machine["tags"])
    except Exception as e:
        abort(404,
            message="Invalid Cuckoo node (%s): %s" % (self.name, e))


def node_get_report(task_id, fmt, url, ht_user, ht_pass, stream=False):
    try:
        url = os.path.join(url, "tasks", "report", "%d" % task_id, fmt)
        return requests.get(url, stream = stream,
                            auth = HTTPBasicAuth(ht_user, ht_pass),
<<<<<<< HEAD
                            verify = False,
                            timeout=500)
=======
                            verify = False)
>>>>>>> a3aede95
    except Exception as e:
        log.critical("Error fetching report (task #%d, node %s): %s",
                        task_id, url, e)

def node_submit_task(task_id, node_id):
    db = session()
    node = db.query(Node).filter_by(id=node_id).first()
    task = db.query(Task).filter_by(id=task_id).first()
    try:
        if node.name == "master":
            return

        # Remove the earlier appended comma
        if task.tags:
            if task.tags[-1] == ',': task.tags = task.tags[:-1]
        data = dict(
<<<<<<< HEAD
            package=task.package,
            timeout=task.timeout,
            priority=task.priority,
            options=task.options,
            machine=task.machine,
            platform=task.platform,
            tags=task.tags,
            custom=task.custom,
            memory=task.memory,
            #clock=task.clock,
            enforce_timeout=task.enforce_timeout,
        )

=======
            package=task.package, timeout=task.timeout,
            priority=task.priority, options=task.options,
            machine=task.machine, platform=task.platform,
            tags=task.tags, custom=task.custom,
            memory=task.memory, clock=task.clock,
            enforce_timeout=task.enforce_timeout,
        )
>>>>>>> a3aede95
        url = os.path.join(node.url, "tasks", "create", task.category)
        if task.category == "file":
            # If the file does not exist anymore, ignore it and move on
            # to the next file.
            if not os.path.isfile(task.path):
                task.finished = True
                task.retrieved = True
                try:
                    db.commit()
                except:
                    db.rollback()
                return
            files = dict(file=open(task.path, "rb"))
            r = requests.post(url,
                            data=data, files=files,
                            auth = HTTPBasicAuth(node.ht_user, node.ht_pass),
                            verify = False)
        elif task.category == "url":
            data["url"] = task.path
            r = requests.post(url,
                            data=data,
                            auth = HTTPBasicAuth(node.ht_user, node.ht_pass),
                            verify = False)
        else:
            log.debug("Target category is: {}".format(task.category))
            return

        # Zip files preprocessed, so only one id
        if r and r.status_code == 200:
            if "task_ids" in r.json() and len(r.json()["task_ids"]) > 0:
                task.task_id = r.json()["task_ids"][0]
<<<<<<< HEAD
            elif "task_id" in r.json() and len(r.json()["task_id"]) > 0:
                task.task_id = r.json()["task_id"]
            else:
                log.debug("Failed to submit task {} to node: {}".format(task_id, node.name))
            log.info("Submitted task to slave: {} - {} - {}".format(task.task_id, task.main_task_id, r.json()))
=======
            if "task_id" in r.json() and r.json()["task_id"]:
                task.task_id = r.json()["task_id"]
            log.info("Submitted task to slave: {}".format(task.task_id))
>>>>>>> a3aede95
        elif r.status_code == 500:
            return
        else:
            log.info("Node: {} - Task submit to slave failed: {} - {}".format(node.id, r.status_code, r.content))
            return

        task.node_id = node.id

<<<<<<< HEAD
=======
        if task.main_task_id:
            main_db.set_status(task.main_task_id, TASK_RUNNING)

        # we don't need create extra id in master
        # reserving id in main db, to later store in mongo with the same id
        else:
            main_task_id = main_db.add_path(
                file_path=task.path,
                package=task.package,
                timeout=task.timeout,
                options=task.options,
                priority=task.priority,
                machine=task.machine,
                custom=task.custom,
                memory=task.memory,
                enforce_timeout=task.enforce_timeout,
                tags=task.tags
            )
            main_db.set_status(main_task_id, TASK_RUNNING)
            task.main_task_id = main_task_id

>>>>>>> a3aede95
        # We have to refresh() the task object because otherwise we get
        # the unmodified object back in further sql queries..
        # TODO Commit once, refresh() all at once. This could potentially
        # become a bottleneck.
        db.commit()
        db.refresh(task)
    except Exception as e:
        log.critical("Error submitting task (task #%d, node %s): %s",
                        task.id, node.name, e)

    db.close()

class Retriever(threading.Thread):

    def run(self):
        self.cleaner_queue = Queue.Queue()
        self.fetcher_queue = Queue.Queue()
        #self.notification_queue = Queue.Queue()
        self.t_is_none = dict()
        self.status_count = dict()
        self.current_queue = dict()
        self.current_two_queue = dict()

        for x in xrange(int(reporting_conf.distributed.dist_threads)):
            if dist_lock.acquire(blocking=False):
                thread = threading.Thread(target=self.fetch_latest_reports, args=())
                thread.daemon = True
                thread.start()

        thread = threading.Thread(target=self.fetcher, args=())
        thread.daemon = True
        thread.start()

        for x in xrange(20):
            if remove_lock.acquire(blocking=False):
                thread = threading.Thread(target=self.cleaner, args=())
                thread.start()

        thread = threading.Thread(target=self.failed_cleaner, args=())
        thread.daemon = True
        thread.start()

        if reporting_conf.notification.enabled:
            thread = threading.Thread(target=self.notification_loop, args=())
            thread.daemon = True
            thread.start()

    def notification_loop(self):
        urls = reporting_conf.notification.url.split(",")
        while True:
<<<<<<< HEAD
            db = session()
            tasks = db.query(Task).filter_by(finished=True, retrieved=True, notificated=None).order_by(Task.id.desc()).all()
            if tasks is not None:
                for task in tasks:
                    log.info("reporting main_task_id: {}".format(task.main_task_id))
                    for url in urls:
                        try:
                            res = requests.post(url, data=json.dumps({"task_id":task.main_task_id}))
                            if res and res.ok:
                                task.notificated = True
                                db.commit()
                                db.refresh(task)
                            else:
                                log.info("failed to report: {}".format(task.main_task_id))
                        except Exception as e:
                            log.info("failed to report: {}".format(task.main_task_id))
            db.close()
            time.sleep(20)
=======
            main_task_id = self.notification_queue.get()
            try:
                res = requests.post(reporting_conf.notification.url, data=json.dumps({"task_id":main_task_id}))
                if res and res.ok:
                    log.info("reported main_task_id: {}".format(main_task_id))
                else:
                    log.info("failed to report: {}".format(main_task_id))
            except Exception as e:
                log.info("failed to report: {}".format(main_task_id))
>>>>>>> a3aede95

    def failed_cleaner(self):
        while True:
            db = session()
            for node in db.query(Node).filter_by(enabled=True).all():
                for task in node_fetch_tasks("failed_analysis", node.url, node.ht_user, node.ht_pass):
                    t = db.query(Task).filter_by(task_id=task["id"], node_id=node.id).order_by(Task.id.desc()).first()
                    if t is not None:
                        log.info("Cleaning failed_analysis for id:{}, node:{}".format(t.id, t.node_id))
                        main_db.set_status(t.main_task_id, TASK_FAILED_REPORTING)
                        t.finished = True
                        t.retrieved = True
                        db.commit()
                        lock_retriever.acquire()
                        if (t.node_id, t.task_id) not in self.cleaner_queue.queue:
                            self.cleaner_queue.put((t.node_id, t.task_id))
                        lock_retriever.release()
                    else:
<<<<<<< HEAD
                        log.debug("failed_cleaner t is None for: {} - node_id: {}".format(task["id"], node.id))
                        lock_retriever.acquire()
                        if (node.id, task["id"]) not in self.cleaner_queue.queue:
                            self.cleaner_queue.put((node.id, task["id"]))
                        lock_retriever.release()
=======
                        log.debug("failed_cleaner t is None for: {} - node_id: {}".format(task["id"], t.node_id))
>>>>>>> a3aede95
            db.close()
            time.sleep(60)

    def cleaner(self):
        """ Method that runs forever """
        while True:
            node, task_id = self.cleaner_queue.get()
            self.remove_from_slave(node, task_id)
            if task_id in self.t_is_none.get(node, list()):
                self.t_is_none[node].remove(task_id)

    def fetcher(self):
        """ Method that runs forever """
<<<<<<< HEAD
        last_checks = dict()
=======
>>>>>>> a3aede95
        while True:
            db = session()
            for node in db.query(Node).filter_by(enabled=True).all():
                self.status_count.setdefault(node.name, 0)
<<<<<<< HEAD
                last_checks.setdefault(node.name, 0)
                last_checks[node.name] += 1
                #reset it every 10 calls
                if node.last_check:
                    last_check = int(node.last_check.strftime("%s"))
                else:
                    last_check = 0
                if last_checks[node.name] == 10:
                    last_check = 0
                    last_checks[node.name] = 0
                limit = 0
                for task in node_fetch_tasks("reported", node.url, node.ht_user, node.ht_pass, last_check):
                    tasker = db.query(Task).filter_by(finished=False, retrieved=False, task_id=task["id"], node_id=node.id).order_by(Task.id.desc()).first()
                    if tasker is None:
                        #self.cleaner_queue.put((node.id, task["id"]))
                        continue
                    try:
                        #if limit <= 200:
                        if task["id"] not in self.current_queue.get(node.id, []) and \
                            (task["id"], node.id) not in self.fetcher_queue.queue:
                                limit +=1
                                self.fetcher_queue.put((task, node.id))
                                completed_on = datetime.strptime(task["completed_on"], "%Y-%m-%d %H:%M:%S")
                                if node.last_check is None or completed_on > node.last_check:
                                    node.last_check = completed_on
                                    db.commit()
                                    db.refresh(node)
                                if limit == 200:
                                    break
                                #else:
                                #    break
                    except Exception as e:
                        self.status_count[node.name] += 1
                        log.info(e)
=======
                for task in node_fetch_tasks("reported", node.url, node.ht_user, node.ht_pass):
                    try:
                        if (task["id"] not in self.t_is_none.get(node.id, list()) and \
                            (task, node.id) not in self.fetcher_queue.queue and \
                            task["id"] not in self.current_queue.get(node.id, []) and \
                            (node.id, task["id"]) not in self.cleaner_queue.queue):
                            self.fetcher_queue.put((task, node.id))
                    except Exception as e:
                        self.status_count[node.name] += 1
                        log.exception(e)
>>>>>>> a3aede95
                        if self.status_count[node.name] == dead_count:
                            log.info('[-] {} dead'.format(node.name))
                            node_data = db.query(Node).filter_by(name=node.name).first()
                            node_data.enabled = False
                            db.commit()
            db.close()
<<<<<<< HEAD
            time.sleep(5)
=======
            time.sleep(30)
>>>>>>> a3aede95

    # This should be executed as external thread as it generates bottle neck
    def fetch_latest_reports(self):

        while True:
<<<<<<< HEAD
            task, node_id = self.fetcher_queue.get()
            db = session()
=======
            db = session()
            task, node_id = self.fetcher_queue.get()
>>>>>>> a3aede95
            self.current_queue.setdefault(node_id, list()).append(task["id"])

            try:
                # In the case that a Cuckoo node has been reset over time it's
                # possible that there are multiple combinations of
                # node-id/task-id, in this case we take the last one available.
                # (This makes it possible to re-setup a Cuckoo node).
                t = db.query(Task).filter_by(node_id=node_id, task_id=task["id"]).order_by(Task.id.desc()).first()
                if t is None:
                    self.t_is_none.setdefault(node_id, list()).append(task["id"])

                    # sometime it not deletes tasks in slaves of some fails or something
                    # this will do the trick
                    log.debug("tf else,")
                    if (node_id, task.get("id")) not in self.cleaner_queue.queue:
                        self.cleaner_queue.put((node_id, task.get("id")))
                    continue
<<<<<<< HEAD

                log.debug("Fetching dist report for: id: {}, task_id: {}, main_task_id:{} from node_id: {}".format(t.id, t.task_id, t.main_task_id, t.node_id))
                # set complated_on time
                main_db.set_status(t.main_task_id, TASK_COMPLETED)
                # set reported time
                main_db.set_status(t.main_task_id, TASK_REPORTED)
                t.finished = True
                t.retrieved = True
                db.commit()

=======
                log.debug("Fetching dist report for: id: {}, task_id: {}, main_task_id:{} from node_id: {}".format(t.id, t.task_id, t.main_task_id, t.node_id))
>>>>>>> a3aede95
                # Fetch each requested report.
                node = db.query(Node).filter_by(id = node_id).first()
                report = node_get_report(t.task_id, "dist", node.url, node.ht_user, node.ht_pass, stream=True)

<<<<<<< HEAD
                if report is None:
                    log.info("dist report retrieve failed NONE: task_id: {} from node: {}".format(t.task_id, node_id))
                    continue

                if report.status_code != 200:
                    log.info("dist report retrieve failed - status_code {}: task_id: {} from node: {}".format(t.task_id, node_id, report.status_code))
=======
                if report.ok is False or report.status_code != 200:
                    log.info("dist report retrieve failed: {} - task_id: {}".format(report.status_code, t.task_id))
>>>>>>> a3aede95
                    continue

                report_path = os.path.join(CUCKOO_ROOT, "storage", "analyses", "{}".format(t.main_task_id))
                if not os.path.isdir(report_path):
                    os.makedirs(report_path, mode=0755)
                try:
                    fileobj = StringIO.StringIO(report.content)
                    if fileobj.len:
                        file = tarfile.open(fileobj=fileobj, mode="r:bz2") # errorlevel=0
                        try:
                            file.extractall(report_path)
                        except OSError:
                            log.error("Permission denied: {}".format(report_path))
<<<<<<< HEAD
=======
                        # set complated_on time
                        main_db.set_status(t.main_task_id, TASK_COMPLETED)
                        # set reported time
                        main_db.set_status(t.main_task_id, TASK_REPORTED)
                        t.finished = True
                        t.retrieved = True
                        db.commit()
                        if (t.node_id, t.task_id) not in self.cleaner_queue.queue:
                            self.cleaner_queue.put((t.node_id, t.task_id))

                        self.notification_queue.put(t.main_task_id)
>>>>>>> a3aede95

                        if os.path.exists(t.path):
                            sample = open(t.path, "rb").read()
                            sample_sha256 = hashlib.sha256(sample).hexdigest()
                            destination = os.path.join(CUCKOO_ROOT, "storage", "binaries")
                            if not os.path.exists(destination):
                                os.mkdir(destination, mode=0755)
                            destination = os.path.join(destination, sample_sha256)
                            if not os.path.exists(destination):
                                shutil.move(t.path, destination)
                            # creating link to analysis folder
                            try:
                                os.symlink(destination, os.path.join(report_path, "binary"))
                            except Exception as e:
                                pass
                    else:
                        log.error("Tar file is empty")
                        # closing StringIO objects
                        fileobj.close()
                except tarfile.ReadError:
                    log.error("Task id: {} from node.id: {} Read error, fileobj.len: {}".format(t.task_id, t.node_id, fileobj.len))
                except Exception as e:
                    logging.exception("Exception: %s" % e)
                    if os.path.exists(os.path.join(report_path, "reports", "report.json")):
                        os.remove(os.path.join(report_path, "reports", "report.json"))
            except Exception as e:
                logging.exception(e)
            self.current_queue[node_id].remove(task["id"])
            db.close()

    def remove_from_slave(self, node_id, task_id):
        # Delete the task and all its associated files.
        # (It will still remain in the nodes' database, though.)
        if reporting_conf.distributed.remove_task_on_slave:
            db = session()
            node = db.query(Node).filter_by(id = node_id)
            node = node.first()
            if node:
                try:
                    url = os.path.join(node.url, "tasks", "delete", "%d" % task_id)
                    log.info("Removing task id: {0} - from node: {1}".format(task_id, node.name))
                    res = requests.get(url,auth = HTTPBasicAuth(node.ht_user, node.ht_pass),
                                        verify = False)
                    if res and res.status_code != 200:
                        log.info("{} - {}".format(res.status_code, res.content))
                except Exception as e:
                    log.critical("Error deleting task (task #%d, node %s): %s", task_id, node.name, e)
            db.close()
<<<<<<< HEAD
=======

>>>>>>> a3aede95

class StatusThread(threading.Thread):

    def submit_tasks(self, node_id, pend_tasks_num):
<<<<<<< HEAD
        if pend_tasks_num <= 0:
            return
=======

>>>>>>> a3aede95
        db = session()
        node = db.query(Node).filter_by(id = node_id).first()
        if node.name != "master":
            # Get tasks from main_db submitted through web interface
<<<<<<< HEAD
            limit = 0
            for t in main_db.list_tasks(status=TASK_PENDING, order_by="priority desc"):
                if limit == pend_tasks_num:
                    db.close()
                    return
=======
            for t in main_db.list_tasks(status=TASK_PENDING, limit=pend_tasks_num):
>>>>>>> a3aede95
                if not db.query(Task).filter_by(main_task_id=t.id).all():
                    # Convert array of tags into comma separated list
                    tags = ','.join([tag.name for tag in t.tags])
                    # Append a comma, to make LIKE searches more precise
                    if tags: tags += ','
                    args = dict(package=t.package, category = t.category, timeout=t.timeout, priority=t.priority,
                                options=t.options+",main_task_id={}".format(t.id), machine=t.machine, platform=t.platform,
                                tags=tags, custom=t.custom, memory=t.memory, clock=t.clock,
                                enforce_timeout=t.enforce_timeout, main_task_id=t.id)
                    task = Task(path=t.target, **args)
                    db.add(task)
<<<<<<< HEAD
                    try:
                        db.commit()
                    except Exception as e:
                        #main_db.set_status(t.id, TASK_FAILED_REPORTING)
                        db.rollback()
                        log.info(e)
                        continue
                    main_db.set_status(t.id, TASK_RUNNING)
                    if reporting_conf.distributed.enable_tags:
                        # Get available node tags
                        machines = db.query(Machine).filter_by(node_id=node.id).all()

                        # Get available tag combinations
                        ta = set()
                        for m in machines:
                            for i in xrange(1, len(m.tags)+1):
                                for t in combinations(m.tags, i):
                                    ta.add(','.join(t))
                        ta = list(ta)

                        # Create filter query from tasks in ta
                        tags = [ getattr(Task, "tags")=="" ]
                        for t in ta:
                            if len(t.split(',')) == 1:
                                tags.append(getattr(Task, "tags")==(t+','))
                            else:
                                t = t.split(',')
                                # ie. LIKE '%,%,%,'
                                t_combined = [ getattr(Task, "tags").like("%s" % ('%,'*len(t)) ) ]
                                for tag in t:
                                    t_combined.append(getattr(Task, "tags").like("%%%s%%" % (tag+',') ))
                                tags.append( and_(*t_combined) )

                        # Filter by available tags
                        q = q.filter(or_(*tags))
                    # Submit appropriate tasks to node
                    node_submit_task(task.id, node.id)
                    limit += 1

                else:
                    log.info("delete me from dist db, main_task_id: {}".format(t.id))
=======
                try:
                    db.commit()
                except Exception as e:
                    main_db.set_status(t.id, TASK_FAILED_REPORTING)
                    db.rollback()

        # Only get tasks that have not been pushed yet.
        q = db.query(Task).filter(or_(Task.node_id==None, Task.task_id==None), Task.finished==False)

        # Order by task priority and task id.
        q = q.order_by(-Task.priority, Task.main_task_id)

        if reporting_conf.distributed.enable_tags:
            # Get available node tags
            machines = db.query(Machine).filter_by(node_id=node.id).all()

            # Get available tag combinations
            ta = set()
            for m in machines:
                for i in xrange(1, len(m.tags)+1):
                    for t in combinations(m.tags, i):
                        ta.add(','.join(t))
            ta = list(ta)

            # Create filter query from tasks in ta
            tags = [ getattr(Task, "tags")=="" ]
            for t in ta:
                if len(t.split(',')) == 1:
                    tags.append(getattr(Task, "tags")==(t+','))
                else:
                    t = t.split(',')
                    # ie. LIKE '%,%,%,'
                    t_combined = [ getattr(Task, "tags").like("%s" % ('%,'*len(t)) ) ]
                    for tag in t:
                        t_combined.append(getattr(Task, "tags").like("%%%s%%" % (tag+',') ))
                    tags.append( and_(*t_combined) )

            # Filter by available tags
            q = q.filter(or_(*tags))

        # Submit appropriate tasks to node
        if pend_tasks_num > 0:
            for task in q.limit(pend_tasks_num).all():
                node_submit_task(task.id, node.id)

>>>>>>> a3aede95
        db.close()

    def run(self):
        global main_db
        global retrieve
        global STATUSES
        MINIMUMQUEUE = dict()

        # handle another user case,
        # when master used to only store data and not process samples

        if reporting_conf.distributed.master_storage_only == "no":
            master = db.query(Node).filter_by(name="master").first()
            if master is None:
                master_storage_only = True
            elif db.query(Machine).filter_by(node_id=master.id).count() == 0:
                master_storage_only = True
        else:
            master_storage_only = True

        db = session()
        #MINIMUMQUEUE but per Node depending of number vms
        for node in db.query(Node).filter_by(enabled=True).all():
            MINIMUMQUEUE[node.name] = db.query(Machine).filter_by(node_id=node.id).count()

        db.close()
        statuses = {}
        while True:
            db = session()
            # Request a status update on all Cuckoo nodes.
            for node in db.query(Node).filter_by(enabled=True).all():
                status = node_status(node.url, node.name, node.ht_user, node.ht_pass)
                if not status:
                    failed_count.setdefault(node.name, 0)
                    failed_count[node.name] += 1
                    # This will declare slave as dead after X failed connections checks
                    if failed_count[node.name] == dead_count:
                        log.info('[-] {} dead'.format(node.name))
                        node_data = db.query(Node).filter_by(name=node.name).first()
                        node_data.enabled = False
                        db.commit()
                    continue
                failed_count[node.name] = 0
                log.debug("Status.. %s -> %s", node.name, status)
                statuses[node.name] = status
                # If - master only used for storage, not check master queue
                # elif -  master also analyze samples, check master queue
                # send tasks to slaves if master queue has extra tasks(pending)
<<<<<<< HEAD
=======

>>>>>>> a3aede95
                if master_storage_only:
                    self.submit_tasks(node.id, MINIMUMQUEUE[node.name] - status["pending"])
                elif statuses.get("master", {}).get("pending", 0) > MINIMUMQUEUE.get("master", 0) and \
                        status["pending"] < MINIMUMQUEUE[node.name]:
                      self.submit_tasks(node.id, MINIMUMQUEUE[node.name] - status["pending"])
            STATUSES = statuses
            time.sleep(INTERVAL)
            db.close()

<<<<<<< HEAD
=======
#task_data = db.query(Task).filter(Task.main_task_id == 870357).first()
#import code; code.interact(local=locals())

>>>>>>> a3aede95
if not os.path.isdir(reporting_conf.distributed.samples_directory):
    os.makedirs(reporting_conf.distributed.samples_directory)

def output_json(data, code, headers=None):
    resp = make_response(json.dumps(data), code)
    resp.headers.extend(headers or {})
    return resp

class NodeBaseApi(RestResource):
    def __init__(self, *args, **kwargs):
        RestResource.__init__(self, *args, **kwargs)

        self._parser = reqparse.RequestParser()
        self._parser.add_argument("name", type=str)
        self._parser.add_argument("url", type=str)
        self._parser.add_argument("ht_user", type=str, default="")
        self._parser.add_argument("ht_pass", type=str, default="")
        self._parser.add_argument("enabled", action='store_true')


class NodeRootApi(NodeBaseApi):
    def get(self):
        nodes = {}
        db = session()
        for node in db.query(Node).all():
            machines = []
            for machine in node.machines.all():
                machines.append(dict(
                    name=machine.name,
                    platform=machine.platform,
                    tags=machine.tags,
                ))

            nodes[node.name] = dict(
                name=node.name,
                url=node.url,
                machines=machines,
            )
        db.close()
        return dict(nodes=nodes)

    def post(self):
        db = session()
        args = self._parser.parse_args()
        node = Node(name=args["name"], url=args["url"], ht_user=args["ht_user"],
                ht_pass=args["ht_pass"])

        if db.query(Node).filter_by(name=args["name"]).first():
            return dict(success=False, message="Node called %s already exists" % args["name"])

        machines = []
        for machine in node_list_machines(args["url"], args["ht_user"], args["ht_pass"]):
            machines.append(dict(
                name=machine.name,
                platform=machine.platform,
                tags=machine.tags,
            ))
            node.machines.append(machine)
            db.add(machine)

        db.add(node)
        db.commit()
        db.close()
<<<<<<< HEAD
        return dict(name=args["name"], machines=machines)
=======
        return dict(name=node.name, machines=machines)
>>>>>>> a3aede95


class NodeApi(NodeBaseApi):
    def get(self, name):
        db = session()
        node = db.query(Node).filter_by(name=name).first()
        db.close()
        return dict(name=node.name, url=node.url)

    def put(self, name):
        db = session()
        args = self._parser.parse_args()
        node = db.query(Node).filter_by(name=name).first()

        if not node: return dict(error=True, error_value="Node doesn't exist")

        for k,v in args.items():
            if v: setattr(node, k, v)
        db.commit()
        return dict(error=False, error_value="Successfully modified node: %s" % node.name)

    def delete(self, name):
        db = session()
        node = db.query(Node).filter_by(name=name).first()
        node.enabled = False
        db.commit()
        db.close()


class TaskBaseApi(RestResource):
    def __init__(self, *args, **kwargs):
        RestResource.__init__(self, *args, **kwargs)

        self._parser = reqparse.RequestParser()
        self._parser.add_argument("package", type=str, default="")
        self._parser.add_argument("timeout", type=int, default=0)
        self._parser.add_argument("priority", type=int, default=1)
        self._parser.add_argument("options", type=str, default="")
        self._parser.add_argument("machine", type=str, default="")
        self._parser.add_argument("platform", type=str, default="windows")
        self._parser.add_argument("tags", type=str, default="")
        self._parser.add_argument("custom", type=str, default="")
        self._parser.add_argument("memory", type=str, default="0")
        self._parser.add_argument("clock", type=int)
        self._parser.add_argument("enforce_timeout", type=bool, default=False)


class StatusRootApi(RestResource):
    def get(self):
        null = None
        db = session()
        tasks = db.query(Task).filter(Task.node_id != null)

        tasks = dict(
            processing=tasks.filter_by(finished=False).count(),
            processed=tasks.filter_by(finished=True).count(),
            pending=db.query(Task).filter_by(node_id=None).count(),
        )
        db.close()
        return jsonify({"nodes":STATUSES, "tasks":tasks})

class DistRestApi(RestApi):
    def __init__(self, *args, **kwargs):
        RestApi.__init__(self, *args, **kwargs)
        self.representations = {
            "application/json": output_json,
        }

def update_machine_table(node_name):
    db = session()
    node = db.query(Node).filter_by(name=node_name).first()

    # get new vms
    new_machines = node_list_machines(node.url, node.ht_user, node.ht_pass)

    # delete all old vms
    machines = db.query(Machine).filter_by(node_id=node.id).delete()

    log.info("Available VM's on %s:" % node_name)
    # replace with new vms
    for machine in new_machines:
        log.info("-->\t%s" % machine.name)
        node.machines.append(machine)
        db.add(machine)

    db.commit()

    log.info("Updated the machine table for node: %s" % node_name)


def delete_vm_on_node(node_name, vm_name):
    db = session()
    node = db.query(Node).filter_by(name=node_name).first()
    vm = db.query(Machine).filter_by(name=vm_name, node_id=node.id).first()

    if not vm:
        log.error("The selected VM does not exist")
        return
<<<<<<< HEAD

    status = node.delete_machine(vm_name)

    if status:
        # delete vm in dist db
        vm = db.query(Machine).filter_by(name=vm_name, node_id=node.id).delete()
        db.commit()
    db.close()


=======

    status = node.delete_machine(vm_name)

    if status:
        # delete vm in dist db
        vm = db.query(Machine).filter_by(name=vm_name, node_id=node.id).delete()
        db.commit()
    db.close()


>>>>>>> a3aede95
def node_enabled(node_name, status):
    db = session()
    node = db.query(Node).filter_by(name=node_name).first()
    node.enabled = status
    db.commit()
    db.close()
<<<<<<< HEAD

def cron_cleaner():
    """ Method that runs forever """
    db = session()
    tasks = db.query(Task).filter_by(notificated=True, deleted=None).order_by(Task.id.desc()).all()
    if tasks is not None:
        for task in tasks:
            node = db.query(Node).filter_by(id = task.node_id)
            node = node.first()
            if node:
                try:
                    url = os.path.join(node.url, "tasks", "delete", "%d" % task.task_id)
                    log.info("Removing task id: {0} - from node: {1}".format(task.task_id, node.name))
                    res = requests.get(url,auth = HTTPBasicAuth(node.ht_user, node.ht_pass),
                                        verify = False)
                    if res and res.status_code != 200:
                        log.info("{} - {}".format(res.status_code, res.content))
                    else:
                        task.deleted = True
                        db.commit()
                        db.refresh(task)
                except Exception as e:
                    log.critical("Error deleting task (task #%d, node %s): %s", task.task_id, node.name, e)
    db.close()
=======
>>>>>>> a3aede95

def create_app(database_connection):
    # http://flask-sqlalchemy.pocoo.org/2.1/config/
    # https://github.com/tmeryu/flask-sqlalchemy/blob/master/flask_sqlalchemy/__init__.py#L787
    app = Flask("Distributed Cuckoo")
    #app.config["SQLALCHEMY_DATABASE_URI"] = database_connection
    app.config['SQLALCHEMY_TRACK_MODIFICATIONS'] = True
    app.config['SQLALCHEMY_POOL_SIZE'] = int(reporting_conf.distributed.dist_threads) + 5
    app.config["SECRET_KEY"] = os.urandom(32)
    #app.config["SQLALCHEMY_MAX_OVERFLOW"] = 100
    #app.config["SQLALCHEMY_POOL_TIMEOUT"] = 200

    restapi = DistRestApi(app)
    restapi.add_resource(NodeRootApi, "/node")
    restapi.add_resource(NodeApi, "/node/<string:name>")
    restapi.add_resource(StatusRootApi, "/status")

    return app

<<<<<<< HEAD
=======
app = create_app(database_connection=reporting_conf.distributed.db)

>>>>>>> a3aede95
if __name__ == "__main__":
    p = argparse.ArgumentParser()
    p.add_argument("host", nargs="?", default="0.0.0.0", help="Host to listen on")
    p.add_argument("port", nargs="?", type=int, default=9003, help="Port to listen on")
    p.add_argument("-d", "--debug", action="store_true", help="Enable debug logging")
    p.add_argument("--uptime-logfile", type=str, help="Uptime logfile path")
    p.add_argument("--node", type=str, help="Node name to update in distributed DB")
    p.add_argument("--delete-vm", type=str, help="VM name to delete from Node")
    p.add_argument("--disable", action="store_true", help="Disable Node provided in --node")
    p.add_argument("--enable", action="store_true", help="Enable Node provided in --node")
    p.add_argument("--clean-slaves", action="store_true", help="Delete reported and notificated tasks from slaves")

    args = p.parse_args()

    log = logging.getLogger(__name__)
    if args.debug:
        log.setLevel(logging.DEBUG)
    else:
        log.setLevel(logging.INFO)

    if args.clean_slaves:
        cron_cleaner()
        sys.exit()

    if args.node:
        if args.delete_vm:
            delete_vm_on_node(app, args.node, args.delete_vm)
        if args.enable:
            node_enabled(app, args.node, True)
        if args.disable:
            node_enabled(app, args.node, False)
        if not args.delete_vm and not args.disable and not args.enable:
            update_machine_table(app, args.node)

    elif reporting_conf.distributed.samples_directory:
        app = create_app(database_connection=reporting_conf.distributed.db)

        if not reporting_conf.distributed.samples_directory:
                p.error("Configure conf/reporting.conf distributed section please")

        if not os.path.isdir(reporting_conf.distributed.samples_directory):
            os.makedirs(reporting_conf.distributed.samples_directory)

        if reporting_conf.distributed.samples_directory:
            app.config["SAMPLES_DIRECTORY"] = reporting_conf.distributed.samples_directory
            app.config["UPTIME_LOGFILE"] = reporting_conf.distributed.uptime_logfile


        retrieve = Retriever()
        retrieve.daemon = True
        retrieve.start()

        t = StatusThread()
        t.daemon = True
        t.start()

        app.run(host=args.host, port=args.port, debug=False, use_reloader=False)

    else:
        p.error("Configure conf/reporting.conf distributed section please")
else:
    app = create_app(database_connection=reporting_conf.distributed.db)

    # this allows run it with gunicorn/uwsgi
    log = logging.getLogger(__name__)
    log.setLevel(logging.DEBUG)

    if not os.path.isdir(reporting_conf.distributed.samples_directory):
        os.makedirs(reporting_conf.distributed.samples_directory)

    if reporting_conf.distributed.samples_directory:
        app.config["SAMPLES_DIRECTORY"] = reporting_conf.distributed.samples_directory

    retrieve = Retriever()
    retrieve.daemon = True
    retrieve.start()

    t = StatusThread()
    t.daemon = True
    t.start()<|MERGE_RESOLUTION|>--- conflicted
+++ resolved
@@ -159,11 +159,8 @@
     finished = Column(Boolean, nullable=False)
     main_task_id = Column(Integer)
     retrieved = Column(Boolean, nullable=False)
-<<<<<<< HEAD
     notificated = Column(Boolean, nullable=False)
     deleted = Column(Boolean, nullable=False)
-=======
->>>>>>> a3aede95
 
     def __init__(self, path, category, package, timeout, priority, options, machine,
                  platform, tags, custom, memory, clock, enforce_timeout, main_task_id=None, retrieved=False):
@@ -202,28 +199,16 @@
                         name, e)
     return {}
 
-<<<<<<< HEAD
 def node_fetch_tasks(status, url, ht_user, ht_pass, since=0):
     try:
         url = os.path.join(url, "tasks", "list")
         params = dict(status=status, ids=True, completed_after=since)
-=======
-def node_fetch_tasks(status, url, ht_user, ht_pass):
-    try:
-        url = os.path.join(url, "tasks", "list")
-        params = dict(status=status, ids=True)
->>>>>>> a3aede95
         r = requests.get(url, params=params,
                         auth = HTTPBasicAuth(ht_user, ht_pass),
                         verify = False)
         return r.json()["tasks"]
     except Exception as e:
-<<<<<<< HEAD
         log.critical("Error listing completed tasks (node %s): %s", url, e)
-=======
-        log.critical("Error listing completed tasks (node %s): %s",
-                        self.name, e)
->>>>>>> a3aede95
 
     return []
 
@@ -247,12 +232,8 @@
         url = os.path.join(url, "tasks", "report", "%d" % task_id, fmt)
         return requests.get(url, stream = stream,
                             auth = HTTPBasicAuth(ht_user, ht_pass),
-<<<<<<< HEAD
                             verify = False,
                             timeout=500)
-=======
-                            verify = False)
->>>>>>> a3aede95
     except Exception as e:
         log.critical("Error fetching report (task #%d, node %s): %s",
                         task_id, url, e)
@@ -269,7 +250,6 @@
         if task.tags:
             if task.tags[-1] == ',': task.tags = task.tags[:-1]
         data = dict(
-<<<<<<< HEAD
             package=task.package,
             timeout=task.timeout,
             priority=task.priority,
@@ -283,15 +263,6 @@
             enforce_timeout=task.enforce_timeout,
         )
 
-=======
-            package=task.package, timeout=task.timeout,
-            priority=task.priority, options=task.options,
-            machine=task.machine, platform=task.platform,
-            tags=task.tags, custom=task.custom,
-            memory=task.memory, clock=task.clock,
-            enforce_timeout=task.enforce_timeout,
-        )
->>>>>>> a3aede95
         url = os.path.join(node.url, "tasks", "create", task.category)
         if task.category == "file":
             # If the file does not exist anymore, ignore it and move on
@@ -323,17 +294,11 @@
         if r and r.status_code == 200:
             if "task_ids" in r.json() and len(r.json()["task_ids"]) > 0:
                 task.task_id = r.json()["task_ids"][0]
-<<<<<<< HEAD
             elif "task_id" in r.json() and len(r.json()["task_id"]) > 0:
                 task.task_id = r.json()["task_id"]
             else:
                 log.debug("Failed to submit task {} to node: {}".format(task_id, node.name))
             log.info("Submitted task to slave: {} - {} - {}".format(task.task_id, task.main_task_id, r.json()))
-=======
-            if "task_id" in r.json() and r.json()["task_id"]:
-                task.task_id = r.json()["task_id"]
-            log.info("Submitted task to slave: {}".format(task.task_id))
->>>>>>> a3aede95
         elif r.status_code == 500:
             return
         else:
@@ -342,8 +307,6 @@
 
         task.node_id = node.id
 
-<<<<<<< HEAD
-=======
         if task.main_task_id:
             main_db.set_status(task.main_task_id, TASK_RUNNING)
 
@@ -365,7 +328,6 @@
             main_db.set_status(main_task_id, TASK_RUNNING)
             task.main_task_id = main_task_id
 
->>>>>>> a3aede95
         # We have to refresh() the task object because otherwise we get
         # the unmodified object back in further sql queries..
         # TODO Commit once, refresh() all at once. This could potentially
@@ -416,7 +378,6 @@
     def notification_loop(self):
         urls = reporting_conf.notification.url.split(",")
         while True:
-<<<<<<< HEAD
             db = session()
             tasks = db.query(Task).filter_by(finished=True, retrieved=True, notificated=None).order_by(Task.id.desc()).all()
             if tasks is not None:
@@ -435,17 +396,6 @@
                             log.info("failed to report: {}".format(task.main_task_id))
             db.close()
             time.sleep(20)
-=======
-            main_task_id = self.notification_queue.get()
-            try:
-                res = requests.post(reporting_conf.notification.url, data=json.dumps({"task_id":main_task_id}))
-                if res and res.ok:
-                    log.info("reported main_task_id: {}".format(main_task_id))
-                else:
-                    log.info("failed to report: {}".format(main_task_id))
-            except Exception as e:
-                log.info("failed to report: {}".format(main_task_id))
->>>>>>> a3aede95
 
     def failed_cleaner(self):
         while True:
@@ -464,15 +414,11 @@
                             self.cleaner_queue.put((t.node_id, t.task_id))
                         lock_retriever.release()
                     else:
-<<<<<<< HEAD
                         log.debug("failed_cleaner t is None for: {} - node_id: {}".format(task["id"], node.id))
                         lock_retriever.acquire()
                         if (node.id, task["id"]) not in self.cleaner_queue.queue:
                             self.cleaner_queue.put((node.id, task["id"]))
                         lock_retriever.release()
-=======
-                        log.debug("failed_cleaner t is None for: {} - node_id: {}".format(task["id"], t.node_id))
->>>>>>> a3aede95
             db.close()
             time.sleep(60)
 
@@ -486,15 +432,11 @@
 
     def fetcher(self):
         """ Method that runs forever """
-<<<<<<< HEAD
         last_checks = dict()
-=======
->>>>>>> a3aede95
         while True:
             db = session()
             for node in db.query(Node).filter_by(enabled=True).all():
                 self.status_count.setdefault(node.name, 0)
-<<<<<<< HEAD
                 last_checks.setdefault(node.name, 0)
                 last_checks[node.name] += 1
                 #reset it every 10 calls
@@ -529,41 +471,20 @@
                     except Exception as e:
                         self.status_count[node.name] += 1
                         log.info(e)
-=======
-                for task in node_fetch_tasks("reported", node.url, node.ht_user, node.ht_pass):
-                    try:
-                        if (task["id"] not in self.t_is_none.get(node.id, list()) and \
-                            (task, node.id) not in self.fetcher_queue.queue and \
-                            task["id"] not in self.current_queue.get(node.id, []) and \
-                            (node.id, task["id"]) not in self.cleaner_queue.queue):
-                            self.fetcher_queue.put((task, node.id))
-                    except Exception as e:
-                        self.status_count[node.name] += 1
-                        log.exception(e)
->>>>>>> a3aede95
                         if self.status_count[node.name] == dead_count:
                             log.info('[-] {} dead'.format(node.name))
                             node_data = db.query(Node).filter_by(name=node.name).first()
                             node_data.enabled = False
                             db.commit()
             db.close()
-<<<<<<< HEAD
             time.sleep(5)
-=======
-            time.sleep(30)
->>>>>>> a3aede95
 
     # This should be executed as external thread as it generates bottle neck
     def fetch_latest_reports(self):
 
         while True:
-<<<<<<< HEAD
             task, node_id = self.fetcher_queue.get()
             db = session()
-=======
-            db = session()
-            task, node_id = self.fetcher_queue.get()
->>>>>>> a3aede95
             self.current_queue.setdefault(node_id, list()).append(task["id"])
 
             try:
@@ -581,7 +502,6 @@
                     if (node_id, task.get("id")) not in self.cleaner_queue.queue:
                         self.cleaner_queue.put((node_id, task.get("id")))
                     continue
-<<<<<<< HEAD
 
                 log.debug("Fetching dist report for: id: {}, task_id: {}, main_task_id:{} from node_id: {}".format(t.id, t.task_id, t.main_task_id, t.node_id))
                 # set complated_on time
@@ -592,24 +512,16 @@
                 t.retrieved = True
                 db.commit()
 
-=======
-                log.debug("Fetching dist report for: id: {}, task_id: {}, main_task_id:{} from node_id: {}".format(t.id, t.task_id, t.main_task_id, t.node_id))
->>>>>>> a3aede95
                 # Fetch each requested report.
                 node = db.query(Node).filter_by(id = node_id).first()
                 report = node_get_report(t.task_id, "dist", node.url, node.ht_user, node.ht_pass, stream=True)
 
-<<<<<<< HEAD
                 if report is None:
                     log.info("dist report retrieve failed NONE: task_id: {} from node: {}".format(t.task_id, node_id))
                     continue
 
                 if report.status_code != 200:
                     log.info("dist report retrieve failed - status_code {}: task_id: {} from node: {}".format(t.task_id, node_id, report.status_code))
-=======
-                if report.ok is False or report.status_code != 200:
-                    log.info("dist report retrieve failed: {} - task_id: {}".format(report.status_code, t.task_id))
->>>>>>> a3aede95
                     continue
 
                 report_path = os.path.join(CUCKOO_ROOT, "storage", "analyses", "{}".format(t.main_task_id))
@@ -623,20 +535,6 @@
                             file.extractall(report_path)
                         except OSError:
                             log.error("Permission denied: {}".format(report_path))
-<<<<<<< HEAD
-=======
-                        # set complated_on time
-                        main_db.set_status(t.main_task_id, TASK_COMPLETED)
-                        # set reported time
-                        main_db.set_status(t.main_task_id, TASK_REPORTED)
-                        t.finished = True
-                        t.retrieved = True
-                        db.commit()
-                        if (t.node_id, t.task_id) not in self.cleaner_queue.queue:
-                            self.cleaner_queue.put((t.node_id, t.task_id))
-
-                        self.notification_queue.put(t.main_task_id)
->>>>>>> a3aede95
 
                         if os.path.exists(t.path):
                             sample = open(t.path, "rb").read()
@@ -685,33 +583,21 @@
                 except Exception as e:
                     log.critical("Error deleting task (task #%d, node %s): %s", task_id, node.name, e)
             db.close()
-<<<<<<< HEAD
-=======
-
->>>>>>> a3aede95
 
 class StatusThread(threading.Thread):
 
     def submit_tasks(self, node_id, pend_tasks_num):
-<<<<<<< HEAD
         if pend_tasks_num <= 0:
             return
-=======
-
->>>>>>> a3aede95
         db = session()
         node = db.query(Node).filter_by(id = node_id).first()
         if node.name != "master":
             # Get tasks from main_db submitted through web interface
-<<<<<<< HEAD
             limit = 0
             for t in main_db.list_tasks(status=TASK_PENDING, order_by="priority desc"):
                 if limit == pend_tasks_num:
                     db.close()
                     return
-=======
-            for t in main_db.list_tasks(status=TASK_PENDING, limit=pend_tasks_num):
->>>>>>> a3aede95
                 if not db.query(Task).filter_by(main_task_id=t.id).all():
                     # Convert array of tags into comma separated list
                     tags = ','.join([tag.name for tag in t.tags])
@@ -723,7 +609,6 @@
                                 enforce_timeout=t.enforce_timeout, main_task_id=t.id)
                     task = Task(path=t.target, **args)
                     db.add(task)
-<<<<<<< HEAD
                     try:
                         db.commit()
                     except Exception as e:
@@ -765,53 +650,6 @@
 
                 else:
                     log.info("delete me from dist db, main_task_id: {}".format(t.id))
-=======
-                try:
-                    db.commit()
-                except Exception as e:
-                    main_db.set_status(t.id, TASK_FAILED_REPORTING)
-                    db.rollback()
-
-        # Only get tasks that have not been pushed yet.
-        q = db.query(Task).filter(or_(Task.node_id==None, Task.task_id==None), Task.finished==False)
-
-        # Order by task priority and task id.
-        q = q.order_by(-Task.priority, Task.main_task_id)
-
-        if reporting_conf.distributed.enable_tags:
-            # Get available node tags
-            machines = db.query(Machine).filter_by(node_id=node.id).all()
-
-            # Get available tag combinations
-            ta = set()
-            for m in machines:
-                for i in xrange(1, len(m.tags)+1):
-                    for t in combinations(m.tags, i):
-                        ta.add(','.join(t))
-            ta = list(ta)
-
-            # Create filter query from tasks in ta
-            tags = [ getattr(Task, "tags")=="" ]
-            for t in ta:
-                if len(t.split(',')) == 1:
-                    tags.append(getattr(Task, "tags")==(t+','))
-                else:
-                    t = t.split(',')
-                    # ie. LIKE '%,%,%,'
-                    t_combined = [ getattr(Task, "tags").like("%s" % ('%,'*len(t)) ) ]
-                    for tag in t:
-                        t_combined.append(getattr(Task, "tags").like("%%%s%%" % (tag+',') ))
-                    tags.append( and_(*t_combined) )
-
-            # Filter by available tags
-            q = q.filter(or_(*tags))
-
-        # Submit appropriate tasks to node
-        if pend_tasks_num > 0:
-            for task in q.limit(pend_tasks_num).all():
-                node_submit_task(task.id, node.id)
-
->>>>>>> a3aede95
         db.close()
 
     def run(self):
@@ -860,10 +698,6 @@
                 # If - master only used for storage, not check master queue
                 # elif -  master also analyze samples, check master queue
                 # send tasks to slaves if master queue has extra tasks(pending)
-<<<<<<< HEAD
-=======
-
->>>>>>> a3aede95
                 if master_storage_only:
                     self.submit_tasks(node.id, MINIMUMQUEUE[node.name] - status["pending"])
                 elif statuses.get("master", {}).get("pending", 0) > MINIMUMQUEUE.get("master", 0) and \
@@ -873,12 +707,6 @@
             time.sleep(INTERVAL)
             db.close()
 
-<<<<<<< HEAD
-=======
-#task_data = db.query(Task).filter(Task.main_task_id == 870357).first()
-#import code; code.interact(local=locals())
-
->>>>>>> a3aede95
 if not os.path.isdir(reporting_conf.distributed.samples_directory):
     os.makedirs(reporting_conf.distributed.samples_directory)
 
@@ -942,11 +770,7 @@
         db.add(node)
         db.commit()
         db.close()
-<<<<<<< HEAD
         return dict(name=args["name"], machines=machines)
-=======
-        return dict(name=node.name, machines=machines)
->>>>>>> a3aede95
 
 
 class NodeApi(NodeBaseApi):
@@ -1045,7 +869,6 @@
     if not vm:
         log.error("The selected VM does not exist")
         return
-<<<<<<< HEAD
 
     status = node.delete_machine(vm_name)
 
@@ -1056,25 +879,12 @@
     db.close()
 
 
-=======
-
-    status = node.delete_machine(vm_name)
-
-    if status:
-        # delete vm in dist db
-        vm = db.query(Machine).filter_by(name=vm_name, node_id=node.id).delete()
-        db.commit()
-    db.close()
-
-
->>>>>>> a3aede95
 def node_enabled(node_name, status):
     db = session()
     node = db.query(Node).filter_by(name=node_name).first()
     node.enabled = status
     db.commit()
     db.close()
-<<<<<<< HEAD
 
 def cron_cleaner():
     """ Method that runs forever """
@@ -1099,8 +909,6 @@
                 except Exception as e:
                     log.critical("Error deleting task (task #%d, node %s): %s", task.task_id, node.name, e)
     db.close()
-=======
->>>>>>> a3aede95
 
 def create_app(database_connection):
     # http://flask-sqlalchemy.pocoo.org/2.1/config/
@@ -1120,11 +928,6 @@
 
     return app
 
-<<<<<<< HEAD
-=======
-app = create_app(database_connection=reporting_conf.distributed.db)
-
->>>>>>> a3aede95
 if __name__ == "__main__":
     p = argparse.ArgumentParser()
     p.add_argument("host", nargs="?", default="0.0.0.0", help="Host to listen on")
