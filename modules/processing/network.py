# Copyright (C) 2010-2014 Cuckoo Foundation.
# This file is part of Cuckoo Sandbox - http://www.cuckoosandbox.org
# See the file 'docs/LICENSE' for copying permission.

import os
import re
import struct
import socket
import logging
from urlparse import urlunparse

from lib.cuckoo.common.abstracts import Processing
from lib.cuckoo.common.config import Config
from lib.cuckoo.common.dns import resolve
from lib.cuckoo.common.irc import ircMessage
from lib.cuckoo.common.objects import File
from lib.cuckoo.common.utils import convert_to_printable

try:
    import GeoIP
    IS_GEOIP = True
    gi = GeoIP.new(GeoIP.GEOIP_MEMORY_CACHE)
except ImportError:
    IS_GEOIP = False

try:
    import dpkt
    IS_DPKT = True
except ImportError:
    IS_DPKT = False

class Pcap:
    """Reads network data from PCAP file."""

    def __init__(self, filepath):
        """Creates a new instance.
        @param filepath: path to PCAP file
        """
        self.filepath = filepath

        # List of all hosts.
        self.hosts = []
        # List containing all non-private IP addresses.
        self.unique_hosts = []
        # List of unique domains.
        self.unique_domains = []
        # List containing all TCP packets.
        self.tcp_connections = []
        # List containing all UDP packets.
        self.udp_connections = []
        # List containing all ICMP requests.
        self.icmp_requests = []
        # List containing all HTTP requests.
        self.http_requests = []
        # List containing all DNS requests.
        self.dns_requests = []
        # List containing all SMTP requests.
        self.smtp_requests = []
        # Reconstruncted SMTP flow.
        self.smtp_flow = {}
        # List containing all IRC requests.
        self.irc_requests = []
        # Dictionary containing all the results of this processing.
        self.results = {}

    def _dns_gethostbyname(self, name):
        """Get host by name wrapper.
        @param name: hostname.
        @return: IP address or blank
        """
        if Config().processing.resolve_dns:
            ip = resolve(name)
        else:
            ip = ""
        return ip

    def _is_private_ip(self, ip):
        """Check if the IP belongs to private network blocks.
        @param ip: IP address to verify.
        @return: boolean representing whether the IP belongs or not to
                 a private network block.
        """
        networks = [
            "0.0.0.0/8",
            "10.0.0.0/8",
            "100.64.0.0/10",
            "127.0.0.0/8",
            "169.254.0.0/16",
            "172.16.0.0/12",
            "192.0.0.0/24",
            "192.0.2.0/24",
            "192.88.99.0/24",
            "192.168.0.0/16",
            "198.18.0.0/15",
            "198.51.100.0/24",
            "203.0.113.0/24",
            "240.0.0.0/4",
            "255.255.255.255/32",
            "224.0.0.0/4"
        ]

        for network in networks:
            try:
                ipaddr = struct.unpack(">I", socket.inet_aton(ip))[0]

                netaddr, bits = network.split("/")

                network_low = struct.unpack(">I", socket.inet_aton(netaddr))[0]
                network_high = network_low | (1 << (32 - int(bits))) - 1

                if ipaddr <= network_high and ipaddr >= network_low:
                    return True
            except:
                continue

        return False

    def _get_cn(self, ip):
        cn = "unknown"
        log = logging.getLogger("Processing.Pcap")
        if IS_GEOIP:
            try:
                temp_cn = gi.country_name_by_addr(ip)
                if temp_cn:
                    cn = temp_cn
            except:
                log.error("Unable to GEOIP resolve %s" % ip)
        return cn
            
    def _add_hosts(self, connection):
        """Add IPs to unique list.
        @param connection: connection data
        """
        try:
            if connection["src"] not in self.hosts:
                ip = convert_to_printable(connection["src"])
<<<<<<< HEAD
                if ip in self.hosts:
                    return
                else:
                    self.hosts.append(ip)
                
                if not self._is_private_ip(ip):                      
                    self.unique_hosts.append({"ip": ip,
                                                            "country_name": self._get_cn(ip)})
=======

                # We consider the IP only if it hasn't been seen before.
                if ip not in self.hosts:
                    # If the IP is not a local one, this might be a leftover
                    # packet as described in issue #249.
                    if self._is_private_ip(ip):
                        self.hosts.append(ip)
>>>>>>> 723d4977

            if connection["dst"] not in self.hosts:
                ip = convert_to_printable(connection["dst"])

                if ip not in self.hosts:
                    self.hosts.append(ip)

<<<<<<< HEAD
                if not self._is_private_ip(ip):
                    self.unique_hosts.append({"ip": ip,
                                                            "country_name": self._get_cn(ip)})

=======
                    # We add external IPs to the list, only the first time
                    # we see them and if they're the destination of the
                    # first packet they appear in.
                    if not self._is_private_ip(ip):
                        self.unique_hosts.append(ip)
>>>>>>> 723d4977
        except:
            pass

    def _tcp_dissect(self, conn, data):
        """Runs all TCP dissectors.
        @param conn: connection.
        @param data: payload data.
        """
        if self._check_http(data):
            self._add_http(data, conn["dport"])
        # SMTP.
        if conn["dport"] == 25:
            self._reassemble_smtp(conn, data)
        # IRC.
        if conn["dport"] != 21 and self._check_irc(data):
            self._add_irc(data)

    def _udp_dissect(self, conn, data):
        """Runs all UDP dissectors.
        @param conn: connection.
        @param data: payload data.
        """
        if conn["dport"] == 53 or conn["sport"] == 53:
            if self._check_dns(data):
                self._add_dns(data)

    def _check_icmp(self, icmp_data):
        """Checks for ICMP traffic.
        @param icmp_data: ICMP data flow.
        """
        try:
            return isinstance(icmp_data, dpkt.icmp.ICMP) and \
                len(icmp_data.data) > 0
        except:
            return False

    def _icmp_dissect(self, conn, data):
        """Runs all ICMP dissectors.
        @param conn: connection.
        @param data: payload data.
        """

        if self._check_icmp(data):
            # If ICMP packets are coming from the host, it probably isn't
            # relevant traffic, hence we can skip from reporting it.
            if conn["src"] == Config().resultserver.ip:
                return

            entry = {}
            entry["src"] = conn["src"]
            entry["dst"] = conn["dst"]
            entry["type"] = data.type

            # Extract data from dpkg.icmp.ICMP.
            try: 
                entry["data"] = convert_to_printable(data.data.data)
            except: 
                entry["data"] = ""

            self.icmp_requests.append(entry)

    def _check_dns(self, udpdata):
        """Checks for DNS traffic.
        @param udpdata: UDP data flow.
        """
        try:
            dpkt.dns.DNS(udpdata)
        except:
            return False

        return True

    def _add_dns(self, udpdata):
        """Adds a DNS data flow.
        @param udpdata: UDP data flow.
        """
        dns = dpkt.dns.DNS(udpdata)

        # DNS query parsing.
        query = {}

        if dns.rcode == dpkt.dns.DNS_RCODE_NOERR or \
                dns.qr == dpkt.dns.DNS_R or \
                dns.opcode == dpkt.dns.DNS_QUERY or True:
            # DNS question.
            try:
                q_name = dns.qd[0].name
                q_type = dns.qd[0].type
            except IndexError:
                return False

            query["request"] = q_name
            if q_type == dpkt.dns.DNS_A:
                query["type"] = "A"
            if q_type == dpkt.dns.DNS_AAAA:
                query["type"] = "AAAA"
            elif q_type == dpkt.dns.DNS_CNAME:
                query["type"] = "CNAME"
            elif q_type == dpkt.dns.DNS_MX:
                query["type"] = "MX"
            elif q_type == dpkt.dns.DNS_PTR:
                query["type"] = "PTR"
            elif q_type == dpkt.dns.DNS_NS:
                query["type"] = "NS"
            elif q_type == dpkt.dns.DNS_SOA:
                query["type"] = "SOA"
            elif q_type == dpkt.dns.DNS_HINFO:
                query["type"] = "HINFO"
            elif q_type == dpkt.dns.DNS_TXT:
                query["type"] = "TXT"
            elif q_type == dpkt.dns.DNS_SRV:
                query["type"] = "SRV"

            # DNS answer.
            query["answers"] = []
            for answer in dns.an:
                ans = {}
                if answer.type == dpkt.dns.DNS_A:
                    ans["type"] = "A"
                    try:
                        ans["data"] = socket.inet_ntoa(answer.rdata)
                    except socket.error:
                        continue
                elif answer.type == dpkt.dns.DNS_AAAA:
                    ans["type"] = "AAAA"
                    try:
                        ans["data"] = socket.inet_ntop(socket.AF_INET6,
                                                       answer.rdata)
                    except (socket.error, ValueError):
                        continue
                elif answer.type == dpkt.dns.DNS_CNAME:
                    ans["type"] = "CNAME"
                    ans["data"] = answer.cname
                elif answer.type == dpkt.dns.DNS_MX:
                    ans["type"] = "MX"
                    ans["data"] = answer.mxname
                elif answer.type == dpkt.dns.DNS_PTR:
                    ans["type"] = "PTR"
                    ans["data"] = answer.ptrname
                elif answer.type == dpkt.dns.DNS_NS:
                    ans["type"] = "NS"
                    ans["data"] = answer.nsname
                elif answer.type == dpkt.dns.DNS_SOA:
                    ans["type"] = "SOA"
                    ans["data"] = ",".join([answer.mname,
                                           answer.rname,
                                           str(answer.serial),
                                           str(answer.refresh),
                                           str(answer.retry),
                                           str(answer.expire),
                                           str(answer.minimum)])
                elif answer.type == dpkt.dns.DNS_HINFO:
                    ans["type"] = "HINFO"
                    ans["data"] = " ".join(answer.text)
                elif answer.type == dpkt.dns.DNS_TXT:
                    ans["type"] = "TXT"
                    ans["data"] = " ".join(answer.text)

                # TODO: add srv handling
                query["answers"].append(ans)

            self._add_domain(query["request"])
            self.dns_requests.append(query)

        return True

    def _add_domain(self, domain):
        """Add a domain to unique list.
        @param domain: domain name.
        """
        filters = [
            ".*\\.windows\\.com$",
            ".*\\.in\\-addr\\.arpa$"
        ]

        regexps = [re.compile(filter) for filter in filters]
        for regexp in regexps:
            if regexp.match(domain):
                return

        for entry in self.unique_domains:
            if entry["domain"] == domain:
                return

        self.unique_domains.append({"domain": domain,
                                    "ip": self._dns_gethostbyname(domain)})

    def _check_http(self, tcpdata):
        """Checks for HTTP traffic.
        @param tcpdata: TCP data flow.
        """
        try:
            r = dpkt.http.Request()
            r.method, r.version, r.uri = None, None, None
            r.unpack(tcpdata)
        except dpkt.dpkt.UnpackError:
            if not r.method is None or not r.version is None or \
                    not r.uri is None:
                return True
            return False

        return True

    def _add_http(self, tcpdata, dport):
        """Adds an HTTP flow.
        @param tcpdata: TCP data flow.
        @param dport: destination port.
        """
        try:
            http = dpkt.http.Request()
            http.unpack(tcpdata)
        except dpkt.dpkt.UnpackError:
            pass

        try:
            entry = {}

            if "host" in http.headers:
                entry["host"] = convert_to_printable(http.headers["host"])
            else:
                entry["host"] = ""

            entry["port"] = dport
            entry["data"] = convert_to_printable(tcpdata)
            entry["uri"] = convert_to_printable(urlunparse(("http",
                                                            entry["host"],
                                                            http.uri, None,
                                                            None, None)))
            entry["body"] = convert_to_printable(http.body)
            entry["path"] = convert_to_printable(http.uri)

            if "user-agent" in http.headers:
                entry["user-agent"] = \
                    convert_to_printable(http.headers["user-agent"])

            entry["version"] = convert_to_printable(http.version)
            entry["method"] = convert_to_printable(http.method)

            self.http_requests.append(entry)
        except Exception:
            return False

        return True

    def _reassemble_smtp(self, conn, data):
        """Reassemble a SMTP flow.
        @param conn: connection dict.
        @param data: raw data.
        """
        if conn["dst"] in self.smtp_flow:
            self.smtp_flow[conn["dst"]] += data
        else:
            self.smtp_flow[conn["dst"]] = data

    def _process_smtp(self):
        """Process SMTP flow."""
        for conn, data in self.smtp_flow.iteritems():
            # Detect new SMTP flow.
            if data.startswith("EHLO") or data.startswith("HELO"):
                self.smtp_requests.append({"dst": conn, "raw": data})

    def _check_irc(self, tcpdata):
        """
        Checks for IRC traffic.
        @param tcpdata: tcp data flow
        """
        try:
            req = ircMessage()
        except Exception:
            return False

        return req.isthereIRC(tcpdata)

    def _add_irc(self, tcpdata):
        """
        Adds an IRC communication.
        @param tcpdata: TCP data in flow
        @param dport: destination port
        """

        try:
            reqc = ircMessage()
            reqs = ircMessage()
            filters_sc = ["266"]
            self.irc_requests = self.irc_requests + \
                reqc.getClientMessages(tcpdata) + \
                reqs.getServerMessagesFilter(tcpdata, filters_sc)
        except Exception:
            return False

        return True

    def run(self):
        """Process PCAP.
        @return: dict with network analysis data.
        """
        log = logging.getLogger("Processing.Pcap")

        if not IS_DPKT:
            log.error("Python DPKT is not installed, aborting PCAP analysis.")
            return self.results

        if not os.path.exists(self.filepath):
            log.warning("The PCAP file does not exist at path \"%s\".",
                        self.filepath)
            return self.results

        if os.path.getsize(self.filepath) == 0:
            log.error("The PCAP file at path \"%s\" is empty." % self.filepath)
            return self.results

        try:
            file = open(self.filepath, "rb")
        except (IOError, OSError):
            log.error("Unable to open %s" % self.filepath)
            return self.results

        try:
            pcap = dpkt.pcap.Reader(file)
        except dpkt.dpkt.NeedData:
            log.error("Unable to read PCAP file at path \"%s\".",
                      self.filepath)
            return self.results
        except ValueError:
            log.error("Unable to read PCAP file at path \"%s\". File is "
                      "corrupted or wrong format." % self.filepath)
            return self.results

        for ts, buf in pcap:
            try:
                eth = dpkt.ethernet.Ethernet(buf)
                ip = eth.data

                connection = {}
                if isinstance(ip, dpkt.ip.IP):
                    connection["src"] = socket.inet_ntoa(ip.src)
                    connection["dst"] = socket.inet_ntoa(ip.dst)
                elif isinstance(ip, dpkt.ip6.IP6):
                    connection["src"] = socket.inet_ntop(socket.AF_INET6,
                                                         ip.src)
                    connection["dst"] = socket.inet_ntop(socket.AF_INET6,
                                                         ip.dst)
                else:
                    continue

                self._add_hosts(connection)

                if ip.p == dpkt.ip.IP_PROTO_TCP:

                    tcp = ip.data

                    if len(tcp.data) > 0:
                        connection["sport"] = tcp.sport
                        connection["dport"] = tcp.dport
                        connection["data"] = convert_to_printable(tcp.data)
                        self._tcp_dissect(connection, tcp.data)
                        self.tcp_connections.append(connection)
                    else:
                        continue
                elif ip.p == dpkt.ip.IP_PROTO_UDP:
                    udp = ip.data

                    if len(udp.data) > 0:
                        connection["sport"] = udp.sport
                        connection["dport"] = udp.dport
                        connection["data"] = convert_to_printable(udp.data)
                        self._udp_dissect(connection, udp.data)
                        self.udp_connections.append(connection)
                elif ip.p == dpkt.ip.IP_PROTO_ICMP:
                    icmp = ip.data
                    self._icmp_dissect(connection, icmp)
            except AttributeError:
                continue
            except dpkt.dpkt.NeedData:
                continue
            except Exception as e:
                log.exception("Failed to process packet: %s", e)

        file.close()

        # Post processors for reconstructed flows.
        self._process_smtp()

        # Build results dict.
        self.results["hosts"] = self.unique_hosts
        self.results["domains"] = self.unique_domains
        self.results["tcp"] = self.tcp_connections
        self.results["udp"] = self.udp_connections
        self.results["icmp"] = self.icmp_requests
        self.results["http"] = self.http_requests
        self.results["dns"] = self.dns_requests
        self.results["smtp"] = self.smtp_requests
        self.results["irc"] = self.irc_requests

        return self.results

class NetworkAnalysis(Processing):
    """Network analysis."""

    def run(self):
        self.key = "network"

        results = Pcap(self.pcap_path).run()

        # Save PCAP file hash.
        if os.path.exists(self.pcap_path):
            results["pcap_sha256"] = File(self.pcap_path).get_sha256()

        return results<|MERGE_RESOLUTION|>--- conflicted
+++ resolved
@@ -134,24 +134,13 @@
         try:
             if connection["src"] not in self.hosts:
                 ip = convert_to_printable(connection["src"])
-<<<<<<< HEAD
-                if ip in self.hosts:
-                    return
-                else:
-                    self.hosts.append(ip)
                 
-                if not self._is_private_ip(ip):                      
-                    self.unique_hosts.append({"ip": ip,
-                                                            "country_name": self._get_cn(ip)})
-=======
-
                 # We consider the IP only if it hasn't been seen before.
                 if ip not in self.hosts:
                     # If the IP is not a local one, this might be a leftover
                     # packet as described in issue #249.
                     if self._is_private_ip(ip):
                         self.hosts.append(ip)
->>>>>>> 723d4977
 
             if connection["dst"] not in self.hosts:
                 ip = convert_to_printable(connection["dst"])
@@ -159,18 +148,12 @@
                 if ip not in self.hosts:
                     self.hosts.append(ip)
 
-<<<<<<< HEAD
-                if not self._is_private_ip(ip):
-                    self.unique_hosts.append({"ip": ip,
-                                                            "country_name": self._get_cn(ip)})
-
-=======
                     # We add external IPs to the list, only the first time
                     # we see them and if they're the destination of the
                     # first packet they appear in.
                     if not self._is_private_ip(ip):
-                        self.unique_hosts.append(ip)
->>>>>>> 723d4977
+                        self.unique_hosts.append({"ip": ip, "country_name": self._get_cn(ip)})
+
         except:
             pass
 
